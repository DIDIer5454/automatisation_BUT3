--- conflicted
+++ resolved
@@ -112,11 +112,6 @@
         "ошибка сервера или нет ответа",
     "Could not post comment: %s":
         "Не удалось опубликовать комментарий: %s",
-<<<<<<< HEAD
-=======
-    "Please move your mouse for more entropy…":
-        "Пожалуйста, двигайте мышкой для большей энтропии…",
->>>>>>> 18151e6e
     "Sending paste…":
         "Отправка записи…",
     "Your paste is <a id=\"pasteurl\" href=\"%s\">%s</a> <span id=\"copyhint\">(Hit [Ctrl]+[c] to copy)</span>":
