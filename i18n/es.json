--- conflicted
+++ resolved
@@ -182,11 +182,7 @@
     "Use Current Timezone": "Usar Zona Horaria Actual",
     "Convert To UTC": "Convertir A UTC",
     "Close": "Cerrar",
-<<<<<<< HEAD
-    "Encrypted note on %s": "Encrypted note on %s",
-=======
     "Encrypted note on %s": "Nota cifrada en %s",
->>>>>>> 849c1c7c
     "Visit this link to see the note. Giving the URL to anyone allows them to access the note, too.": "Visite este enlace para ver la nota. Dar la URL a cualquier persona también les permite acceder a la nota.",
     "URL shortener may expose your decrypt key in URL.": "El acortador de URL puede exponer su clave de descifrado en el URL.",
     "Save paste": "Guardar \"paste\"",
