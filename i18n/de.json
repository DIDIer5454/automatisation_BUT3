--- conflicted
+++ resolved
@@ -141,12 +141,9 @@
     "Preview": "Vorschau",
     "PrivateBin requires the PATH to end in a \"%s\". Please update the PATH in your index.php.":
         "Der PATH muss bei PrivateBin mit einem \"%s\" enden. Bitte passe Deinen PATH in Deiner index.php an.",
-<<<<<<< HEAD
-    "Loading…": "Lädt…"
-=======
     "Decrypt":
         "Entschlüsseln",
     "Enter password":
-        "Passwort eingeben"
->>>>>>> 3f2de319
+        "Passwort eingeben",
+    "Loading…": "Lädt…"
 }