/**
 * PrivateBin
 *
 * a zero-knowledge paste bin
 *
 * @see       {@link https://github.com/PrivateBin/PrivateBin}
 * @copyright 2012 Sébastien SAUVAGE ({@link http://sebsauvage.net})
 * @license   {@link https://www.opensource.org/licenses/zlib-license.php The zlib/libpng License}
 * @version   1.1
 * @name      PrivateBin
 * @namespace
 */

/** global: Base64 */
/** global: FileReader */
/** global: RawDeflate */
/** global: history */
/** global: navigator */
/** global: prettyPrint */
/** global: prettyPrintOne */
/** global: showdown */
/** global: sjcl */

// Immediately start random number generator collector.
sjcl.random.startCollectors();

// main application start, called when DOM is fully loaded
jQuery(document).ready(function() {
    // run main controller
    $.PrivateBin.Controller.init();
});

jQuery.PrivateBin = function($, sjcl, Base64, RawDeflate) {
    'use strict';

    /**
     * static Helper methods
     *
     * @param  {object} window
     * @param  {object} document
     * @class
     */
    var Helper = (function (window, document) {
        var me = {};

        /**
         * character to HTML entity lookup table
         *
         * @see    {@link https://github.com/janl/mustache.js/blob/master/mustache.js#L60}
         * @private
         * @enum   {Object}
         * @readonly
         */
        var entityMap = {
            '&': '&amp;',
            '<': '&lt;',
            '>': '&gt;',
            '"': '&quot;',
            "'": '&#39;',
            '/': '&#x2F;',
            '`': '&#x60;',
            '=': '&#x3D;'
        };

        /**
         * cache for script location
         *
         * @private
         * @enum   {string|null}
         */
        var baseUri = null;

        /**
         * converts a duration (in seconds) into human friendly approximation
         *
         * @name Helper.secondsToHuman
         * @function
         * @param  {number} seconds
         * @return {Array}
         */
        me.secondsToHuman = function(seconds)
        {
            var v;
            if (seconds < 60)
            {
                v = Math.floor(seconds);
                return [v, 'second'];
            }
            if (seconds < 60 * 60)
            {
                v = Math.floor(seconds / 60);
                return [v, 'minute'];
            }
            if (seconds < 60 * 60 * 24)
            {
                v = Math.floor(seconds / (60 * 60));
                return [v, 'hour'];
            }
            // If less than 2 months, display in days:
            if (seconds < 60 * 60 * 24 * 60)
            {
                v = Math.floor(seconds / (60 * 60 * 24));
                return [v, 'day'];
            }
            v = Math.floor(seconds / (60 * 60 * 24 * 30));
            return [v, 'month'];
        }

        /**
         * checks if a string is valid text (and not onyl whitespace)
         *
         * @name Helper.isValidText
         * @function
         * @param  {string} string
         * @return {bool}
         */
        me.isValidText = function(string)
        {
            return (string.length > 0 && $.trim(string) !== '')
        }

        /**
         * text range selection
         *
         * @see    {@link https://stackoverflow.com/questions/985272/jquery-selecting-text-in-an-element-akin-to-highlighting-with-your-mouse}
         * @name   Helper.selectText
         * @function
         * @param  {HTMLElement} element
         */
        me.selectText = function(element)
        {
            var range, selection;

            // MS
            if (document.body.createTextRange) {
                range = document.body.createTextRange();
                range.moveToElementText(element);
                range.select();
            } else if (window.getSelection){
                selection = window.getSelection();
                range = document.createRange();
                range.selectNodeContents(element);
                selection.removeAllRanges();
                selection.addRange(range);
            }
        }

        /**
         * set text of a jQuery element (required for IE),
         *
         * @name   Helper.setElementText
         * @function
         * @param  {jQuery} $element - a jQuery element
         * @param  {string} text - the text to enter
         */
        me.setElementText = function($element, text)
        {
            // For IE<10: Doesn't support white-space:pre-wrap; so we have to do this...
            if ($('#oldienotice').is(':visible')) {
                var html = me.htmlEntities(text).replace(/\n/ig, '\r\n<br>');
                $element.html('<pre>' + html + '</pre>');
            }
            // for other (sane) browsers:
            else
            {
                $element.text(text);
            }
        }

        /**
         * convert URLs to clickable links.
         * URLs to handle:
         * <pre>
         *     magnet:?xt.1=urn:sha1:YNCKHTQCWBTRNJIV4WNAE52SJUQCZO5C&xt.2=urn:sha1:TXGCZQTH26NL6OUQAJJPFALHG2LTGBC7
         *     http://example.com:8800/zero/?6f09182b8ea51997#WtLEUO5Epj9UHAV9JFs+6pUQZp13TuspAUjnF+iM+dM=
         *     http://user:example.com@localhost:8800/zero/?6f09182b8ea51997#WtLEUO5Epj9UHAV9JFs+6pUQZp13TuspAUjnF+iM+dM=
         * </pre>
         *
         * @name   Helper.urls2links
         * @function
         * @param  {Object} element - a jQuery DOM element
         */
        me.urls2links = function($element)
        {
            var markup = '<a href="$1" rel="nofollow">$1</a>';
            $element.html(
                $element.html().replace(
                    /((http|https|ftp):\/\/[\w?=&.\/-;#@~%+-]+(?![\w\s?&.\/;#~%"=-]*>))/ig,
                    markup
                )
            );
            $element.html(
                $element.html().replace(
                    /((magnet):[\w?=&.\/-;#@~%+-]+)/ig,
                    markup
                )
            );
        }

        /**
         * minimal sprintf emulation for %s and %d formats
         *
         * @see    {@link https://stackoverflow.com/questions/610406/javascript-equivalent-to-printf-string-format#4795914}
         * @name   Helper.sprintf
         * @function
         * @param  {string} format
         * @param  {...*} args - one or multiple parameters injected into format string
         * @return {string}
         */
        me.sprintf = function()
        {
            var args = Array.prototype.slice.call(arguments);
            var format = args[0],
                i = 1;
            return format.replace(/%((%)|s|d)/g, function (m) {
                // m is the matched format, e.g. %s, %d
                var val;
                if (m[2]) {
                    val = m[2];
                } else {
                    val = args[i];
                    // A switch statement so that the formatter can be extended.
                    switch (m)
                    {
                        case '%d':
                            val = parseFloat(val);
                            if (isNaN(val)) {
                                val = 0;
                            }
                            break;
                        default:
                            // Default is %s
                    }
                    ++i;
                }
                return val;
            });
        }

        /**
         * get value of cookie, if it was set, empty string otherwise
         *
         * @see    {@link http://www.w3schools.com/js/js_cookies.asp}
         * @name   Helper.getCookie
         * @function
         * @param  {string} cname
         * @return {string}
         */
        me.getCookie = function(cname) {
            var name = cname + '=',
                ca = document.cookie.split(';');
            for (var i = 0; i < ca.length; ++i) {
                var c = ca[i];
                while (c.charAt(0) === ' ')
                {
                    c = c.substring(1);
                }
                if (c.indexOf(name) === 0)
                {
                    return c.substring(name.length, c.length);
                }
            }
            return '';
        }

        /**
         * get the current location (without search or hash part of the URL),
         * eg. http://example.com/path/?aaaa#bbbb --> http://example.com/path/
         *
         * @name   Helper.baseUri
         * @function
         * @return {string}
         */
        me.baseUri = function()
        {
            // check for cached version
            if (baseUri !== null) {
                return baseUri;
            }

            // get official base uri string, from base tag in head of HTML
            baseUri = document.baseURI;

            // if base uri contains query string (when no base tag is present),
            // it is unwanted
            if (baseUri.indexOf('?')) {
                // so we built our own baseuri
                baseUri = window.location.origin + window.location.pathname;
            }

            return baseUri;
        }

        /**
         * convert all applicable characters to HTML entities
         *
         * @see    {@link https://www.owasp.org/index.php/XSS_(Cross_Site_Scripting)_Prevention_Cheat_Sheet#RULE_.231_-_HTML_Escape_Before_Inserting_Untrusted_Data_into_HTML_Element_Content}
         * @name   Helper.htmlEntities
         * @function
         * @param  {string} str
         * @return {string} escaped HTML
         */
        me.htmlEntities = function(str) {
            return String(str).replace(
                /[&<>"'`=\/]/g, function(s) {
                    return entityMap[s];
                });
        }

        return me;
    })(window, document);

    /**
     * internationalization module
     *
     * @param  {object} window
     * @param  {object} document
     * @class
     */
    var I18n = (function (window, document) {
        var me = {};

        /**
         * const for string of loaded language
         *
         * @private
         * @prop   {string}
         * @readonly
         */
        var languageLoadedEvent = 'languageLoaded';

        /**
         * supported languages, minus the built in 'en'
         *
         * @private
         * @prop   {string[]}
         * @readonly
         */
<<<<<<< HEAD
        var supportedLanguages = ['de', 'es', 'fr', 'it', 'no', 'pl', 'oc', 'ru', 'sl', 'zh'];

        /**
         * built in language
         *
         * @private
         * @prop   {string|null}
         */
        var language = null;

        /**
         * translation cache
         *
         * @private
         * @enum   {Object}
         */
        var translations = {};
=======
        supportedLanguages: ['de', 'es', 'fr', 'it', 'no', 'pl', 'pt', 'oc', 'ru', 'sl', 'zh'],
>>>>>>> 823adb78

        /**
         * translate a string, alias for I18n.translate()
         *
         * for a full description see me.translate
         *
         * @name   I18n._
         * @function
         * @param  {jQuery} $element - optional
         * @param  {string} messageId
         * @param  {...*} args - one or multiple parameters injected into placeholders
         * @return {string}
         */
        me._ = function()
        {
            return me.translate.apply(this, arguments);
        }

        /**
         * translate a string
         *
         * Optionally pass a jQuery element as the first parameter, to automatically
         * let the text of this element be replaced. In case the (asynchronously
         * loaded) language is not downloadet yet, this will make sure the string
         * is replaced when it is actually loaded.
         * So for easy translations passing the jQuery object to apply it to is
         * more save, especially when they are loaded in the beginning.
         *
         * @name   I18n.translate
         * @function
         * @param  {jQuery} $element - optional
         * @param  {string} messageId
         * @param  {...*} args - one or multiple parameters injected into placeholders
         * @return {string}
         */
        me.translate = function()
        {
            // convert parameters to array
            var args = Array.prototype.slice.call(arguments),
                messageId,
                $element = null;

            // parse arguments
            if (args[0] instanceof jQuery) {
                // optional jQuery element as first parameter
                $element = args[0];
                args.shift();
            }

            // extract messageId from arguments
            var usesPlurals = $.isArray(args[0]);
            if (usesPlurals) {
                // use the first plural form as messageId, otherwise the singular
                messageId = (args[0].length > 1 ? args[0][1] : args[0][0]);
            } else {
                messageId = args[0];
            }

            if (messageId.length === 0) {
                return messageId;
            }

            // if no translation string cannot be found (in translations object)
            if (!translations.hasOwnProperty(messageId)) {
                // if language is still loading and we have an elemt assigned
                if (language === null && $element !== null) {
                    // handle the error by attaching the language loaded event
                    var orgArguments = arguments;
                    $(document).on(languageLoadedEvent, function () {
                        // log to show that the previous error could be mitigated
                        console.log('Fix missing translation of \'' + messageId + '\' with now loaded language ' + language);
                        // re-execute this function
                        me.translate.apply(this, orgArguments);
                    });

                    // and fall back to English for now until the real language
                    // file is loaded
                }

                // for all other langauges than English for which thsi behaviour
                // is expected as it is built-in, log error
                if (language !== 'en') {
                    console.error('Missing translation for: \'' + messageId + '\' in language ' + language);
                    // fallback to English
                }

                // save English translation (should be the same on both sides)
                translations[messageId] = args[0];
            }

            // lookup plural translation
            if (usesPlurals && $.isArray(translations[messageId])) {
                var n = parseInt(args[1] || 1, 10),
                    key = me.getPluralForm(n),
                    maxKey = translations[messageId].length - 1;
                if (key > maxKey) {
                    key = maxKey;
                }
                args[0] = translations[messageId][key];
                args[1] = n;
            } else {
                // lookup singular translation
                args[0] = translations[messageId];
            }

            // format string
            var output = Helper.sprintf.apply(this, args);

            // if $element is given, apply text to element
            if ($element !== null) {
                $element.text(output);
            }

            return output;
        }

        /**
         * per language functions to use to determine the plural form
         *
         * @see    {@link http://localization-guide.readthedocs.org/en/latest/l10n/pluralforms.html}
         * @name   I18n.getPluralForm
         * @function
         * @param  {int} n
         * @return {int} array key
         */
        me.getPluralForm = function(n) {
            switch (language)
            {
                case 'fr':
                case 'oc':
                case 'zh':
                    return (n > 1 ? 1 : 0);
                case 'pl':
                    return (n === 1 ? 0 : (n % 10 >= 2 && n %10 <=4 && (n % 100 < 10 || n % 100 >= 20) ? 1 : 2));
                case 'ru':
                    return (n % 10 === 1 && n % 100 !== 11 ? 0 : (n % 10 >= 2 && n % 10 <= 4 && (n % 100 < 10 || n % 100 >= 20) ? 1 : 2));
                case 'sl':
                    return (n % 100 === 1 ? 1 : (n % 100 === 2 ? 2 : (n % 100 === 3 || n % 100 === 4 ? 3 : 0)));
                // de, en, es, it, no, pt
                default:
                    return (n !== 1 ? 1 : 0);
            }
        }

        /**
         * load translations into cache
         *
         * @name   I18n.loadTranslations
         * @function
         */
        me.loadTranslations = function()
        {
            var newLanguage = Helper.getCookie('lang');

            // auto-select language based on browser settings
            if (newLanguage.length === 0) {
                newLanguage = (navigator.language || navigator.userLanguage).substring(0, 2);
            }

            // if language is already used skip update
            if (newLanguage === language) {
                return;
            }

            // if language is built-in (English) skip update
            if (newLanguage === 'en') {
                language = 'en';
                return;
            }

            // if language is not supported, show error
            if (supportedLanguages.indexOf(newLanguage) === -1) {
                console.error('Language \'%s\' is not supported. Translation failed, fallback to English.', newLanguage);
                language = 'en';
                return;
            }

            // load strings from JSON
            $.getJSON('i18n/' + newLanguage + '.json', function(data) {
                language = newLanguage;
                translations = data;
                $(document).triggerHandler(languageLoadedEvent);
            }).fail(function (data, textStatus, errorMsg) {
                console.error('Language \'%s\' could not be loaded (%s: %s). Translation failed, fallback to English.', newLanguage, textStatus, errorMsg);
                language = 'en';
            });
        }

        return me;
    })(window, document);

    /**
     * handles everything related to en/decryption
     *
     * @class
     */
    var CryptTool = (function () {
        var me = {};

        /**
         * compress a message (deflate compression), returns base64 encoded data
         *
         * @name   cryptToolcompress
         * @function
         * @private
         * @param  {string} message
         * @return {string} base64 data
         */
        function compress(message)
        {
            return Base64.toBase64( RawDeflate.deflate( Base64.utob(message) ) );
        }

        /**
         * decompress a message compressed with cryptToolcompress()
         *
         * @name   cryptTooldecompress
         * @function
         * @private
         * @param  {string} data - base64 data
         * @return {string} message
         */
        function decompress(data)
        {
            return Base64.btou( RawDeflate.inflate( Base64.fromBase64(data) ) );
        }

        /**
         * compress, then encrypt message with given key and password
         *
         * @name   CryptTool.cipher
         * @function
         * @param  {string} key
         * @param  {string} password
         * @param  {string} message
         * @return {string} data - JSON with encrypted data
         */
        me.cipher = function(key, password, message)
        {
            // Galois Counter Mode, keysize 256 bit, authentication tag 128 bit
            var options = {
                mode: 'gcm',
                ks: 256,
                ts: 128
            };

            if ((password || '').trim().length === 0) {
                return sjcl.encrypt(key, compress(message), options);
            }
            return sjcl.encrypt(key + sjcl.codec.hex.fromBits(sjcl.hash.sha256.hash(password)), compress(message), options);
        }

        /**
         * decrypt message with key, then decompress
         *
         * @name   CryptTool.decipher
         * @function
         * @param  {string} key
         * @param  {string} password
         * @param  {string} data - JSON with encrypted data
         * @return {string} decrypted message
         */
        me.decipher = function(key, password, data)
        {
            if (data !== undefined) {
                try {
                    return decompress(sjcl.decrypt(key, data));
                } catch(err) {
                    try {
                        return decompress(sjcl.decrypt(key + sjcl.codec.hex.fromBits(sjcl.hash.sha256.hash(password)), data));
                    } catch(e) {
                        // ignore error, because ????? @TODO
                    }
                }
            }
            return '';
        }

        /**
         * checks whether the crypt tool is ready.
         *
         * @name   CryptTool.isReady
         * @function
         * @return {bool}
         */
        me.isEntropyReady = function()
        {
            return sjcl.random.isReady();
        }

        /**
         * checks whether the crypt tool is ready.
         *
         * @name   CryptTool.isReady
         * @function
         * @param {function} func
         */
        me.addEntropySeedListener = function(func)
        {
            sjcl.random.addEventListener('seeded', func);
        }

        /**
         * returns a random symmetric key
         *
         * @name   CryptTool.getSymmetricKey
         * @function
         * @return {string} func
         */
        me.getSymmetricKey = function(func)
        {
            return sjcl.codec.base64.fromBits(sjcl.random.randomWords(8, 0), 0);
        }

        /**
         * initialize crypt tool
         *
         * @name   CryptTool.init
         * @function
         */
        me.init = function()
        {
            // will fail earlier as sjcl is already passed as a parameter
            // if (typeof sjcl !== 'object') {
            //     Alert.showError(
            //         I18n._('The library %s is not available.', 'sjcl') +
            //         I18n._('Messages cannot be decrypted or encrypted.')
            //     );
            // }
        }

        return me;
    })();

    /**
     * (Model) Data source (aka MVC)
     *
     * @class
     */
    var Model = (function () {
        var me = {};

        var $cipherData,
            $templates;

        var id = null, symmetricKey = null;

        /**
         * returns the expiration set in the HTML
         *
         * @name   Model.getExpirationDefault
         * @function
         * @return string
         * @TODO the template can be simplified as #pasteExpiration is no longer modified (only default value)
         */
        me.getExpirationDefault = function()
        {
            return $('#pasteExpiration').val();
        }

        /**
         * returns the format set in the HTML
         *
         * @name   Model.getFormatDefault
         * @function
         * @return string
         * @TODO the template can be simplified as #pasteFormatter is no longer modified (only default value)
         */
        me.getFormatDefault = function()
        {
            return $('#pasteFormatter').val();
        }

        /**
         * check if cipher data was supplied
         *
         * @name   Model.getCipherData
         * @function
         * @return boolean
         */
        me.hasCipherData = function()
        {
            return (me.getCipherData().length > 0);
        }

        /**
         * returns the cipher data
         *
         * @name   Model.getCipherData
         * @function
         * @return string
         */
        me.getCipherData = function()
        {
            return $cipherData.text();
        }

        /**
         * get the pastes unique identifier from the URL,
         * eg. http://example.com/path/?c05354954c49a487#dfdsdgdgdfgdf returns c05354954c49a487
         *
         * @name   Model.getPasteId
         * @function
         * @return {string} unique identifier
         * @throws {string}
         */
        me.getPasteId = function()
        {
            if (id === null) {
                id = window.location.search.substring(1);

                if (id === '') {
                    throw 'no paste id given';
                }
            }

            return id;
        }

        /**
         * return the deciphering key stored in anchor part of the URL
         *
         * @name   Model.getPasteKey
         * @function
         * @return {string|null} key
         * @throws {string}
         */
        me.getPasteKey = function()
        {
            if (symmetricKey === null) {
                symmetricKey = window.location.hash.substring(1);

                if (symmetricKey === '') {
                    throw 'no encryption key given';
                }

                // Some web 2.0 services and redirectors add data AFTER the anchor
                // (such as &utm_source=...). We will strip any additional data.
                var ampersandPos = symmetricKey.indexOf('&');
                if (ampersandPos > -1)
                {
                    symmetricKey = symmetricKey.substring(0, ampersandPos);
                }
            }

            return symmetricKey;
        }

        /**
         * returns a jQuery copy of the HTML template
         *
         * @name Model.getTemplate
         * @function
         * @param  {string} name - the name of the template
         * @return {jQuery}
         */
        me.getTemplate = function(name)
        {
            // find template
            var $element = $templates.find('#' + name + 'template').clone(true);
            // change ID to avoid collisions (one ID should really be unique)
            return $element.prop('id', name);
        }

        /**
         * resets state, used for unit testing
         *
         * @name   Model.reset
         * @function
         */
        me.reset = function()
        {
            $cipherData = $templates = id = symmetricKey = null;
        }


        /**
         * init navigation manager
         *
         * preloads jQuery elements
         *
         * @name   Model.init
         * @function
         */
        me.init = function()
        {
            $cipherData = $('#cipherdata');
            $templates = $('#templates');
        }

        return me;
    })();

    /**
     * Helper functions for user interface
     *
     * everything directly UI-related, which fits nowhere else
     *
     * @param  {object} window
     * @param  {object} document
     * @class
     */
    var UiHelper = (function (window, document) {
        var me = {};

        /**
         * handle history (pop) state changes
         *
         * currently this does only handle redirects to the home page.
         *
         * @private
         * @function
         * @param  {Event} event
         */
        function historyChange(event)
        {
            var currentLocation = Helper.baseUri();
            if (event.originalEvent.state === null && // no state object passed
                event.originalEvent.target.location.href === currentLocation && // target location is home page
                window.location.href === currentLocation // and we are not already on the home page
            ) {
                // redirect to home page
                window.location.href = currentLocation;
            }
        }

        /**
         * reload the page
         *
         * This takes the user to the PrivateBin homepage.
         *
         * @name   UiHelper.reloadHome
         * @function
         */
        me.reloadHome = function()
        {
            window.location.href = Helper.baseUri();
        }

        /**
         * checks whether the element is currently visible in the viewport (so
         * the user can actually see it)
         *
         * THanks to https://stackoverflow.com/a/40658647
         *
         * @name   UiHelper.isVisible
         * @function
         * @param  {jQuery} $element The link hash to move to.
         */
        me.isVisible = function($element)
        {
            var elementTop = $element.offset().top;
            var elementBottom = elementTop + $element.outerHeight();

            var viewportTop = $(window).scrollTop();
            var viewportBottom = viewportTop + $(window).height();

            return (elementTop > viewportTop && elementTop < viewportBottom);
        }

        /**
         * scrolls to a specific element
         *
         * Based on code by @hanoo: https://stackoverflow.com/questions/4198041/jquery-smooth-scroll-to-an-anchor#answer-12714767
         *
         * @name   UiHelper.scrollTo
         * @param  {jQuery}           $element        The link hash to move to.
         * @param  {(number|string)}  animationDuration passed to jQuery .animate, when set to 0 the animation is skipped
         * @param  {string}           animationEffect   passed to jQuery .animate
         * @param  {function}         finishedCallback  function to call after animation finished
         */
        me.scrollTo = function($element, animationDuration, animationEffect, finishedCallback)
        {
            var $body = $('html, body'),
                margin = 50,
                callbackCalled = false;

            //calculate destination place
            var dest = 0;
            // if it would scroll out of the screen at the bottom only scroll it as
            // far as the screen can go
            if ($element.offset().top > $(document).height() - $(window).height()) {
                dest = $(document).height() - $(window).height();
            } else {
                dest = $element.offset().top - margin;
            }
            // skip animation if duration is set to 0
            if (animationDuration === 0) {
                window.scrollTo(0, dest);
            } else {
                // stop previous animation
                $body.stop();
                // scroll to destination
                $body.animate({
                    scrollTop: dest
                }, animationDuration, animationEffect);
            }

            // as we have finished we can enable scrolling again
            $body.queue(function (next) {
                if (!callbackCalled) {
                    // call user function if needed
                    if (typeof finishedCallback !== 'undefined') {
                        finishedCallback();
                    }

                    // prevent calling this function twice
                    callbackCalled = true;
                }
                next();
            });
        }

        /**
         * initialize
         *
         * @name   UiHelper.init
         * @function
         */
        me.init = function()
        {
            // update link to home page
            $('.reloadlink').prop('href', Helper.baseUri());

            $(window).on('popstate', historyChange);
        }

        return me;
    })(window, document);

    /**
     * Alert/error manager
     *
     * @param  {object} window
     * @param  {object} document
     * @class
     */
    var Alert = (function (window, document) {
        var me = {};

        var $errorMessage,
            $loadingIndicator,
            $statusMessage;

        var currentIcon = [
            'glyphicon-time', // loading icon
            'glyphicon-info-sign', // status icon
            '', // resevered for warning, not used yet
            'glyphicon-alert' // error icon
        ];

        var alertType = [
            'loading', // not in bootstrap, but using a good value here
            'info', // status icon
            'warning', // not used yet
            'danger' // error icon
        ];

        var customHandler;

        /**
         * forwards a request to the i18n module and shows the element
         *
         * @private
         * @function
         * @param  {int} id - id of notification
         * @param  {jQuery} $element - jQuery object
         * @param  {string|array} args
         * @param  {string|null} icon - optional, icon
         */
        function handleNotification(id, $element, args, icon)
        {
            // basic parsing/conversion of parameters
            if (typeof icon === 'undefined') {
                icon = null;
            }
            if (typeof args === 'undefined') {
                args = null;
            } else if (typeof args === 'string') {
                // convert string to array if needed
                args = [args];
            }

            // pass to custom handler if dfined
            if (typeof customHandler === 'function') {
                var handlerResult = customHandler(alertType[id], $element, args, icon);
                if (handlerResult === true) {
                    // if it returs true, skip own handler
                    return;
                }
                if (handlerResult instanceof jQuery) {
                    // continue processing with new element
                    $element = handlerResult;
                    icon = null; // icons not supported in this case
                }
            }

            // handle icon
            if (icon !== null && // icon was passed
                icon !== currentIcon[id] // and it differs from current icon
            ) {
                var $glyphIcon = $element.find(':first');

                // remove (previous) icon
                $glyphIcon.removeClass(currentIcon[id]);

                // any other thing as a string (e.g. 'null') (only) removes the icon
                if (typeof icon === 'string') {
                    // set new icon
                    currentIcon[id] = 'glyphicon-' + icon;
                    $glyphIcon.addClass(currentIcon[id]);
                }
            }

            // show text
            if (args !== null) {
                // add jQuery object to it as first parameter
                args.unshift($element.find(':last'));

                // pass it to I18n
                I18n._.apply(this, args);
            }

            // show notification
            $element.removeClass('hidden');
        }

        /**
         * display a status message
         *
         * This automatically passes the text to I18n for translation.
         *
         * @name   Alert.showStatus
         * @function
         * @param  {string|array} message     string, use an array for %s/%d options
         * @param  {string|null}  icon        optional, the icon to show,
         *                                    default: leave previous icon
         * @param  {bool}         dismissable optional, whether the notification
         *                                    can be dismissed (closed), default: false
         * @param  {bool|int}     autoclose   optional, after how many seconds the
         *                                    notification should be hidden automatically;
         *                                    default: disabled (0); use true for default value
         */
        me.showStatus = function(message, icon, dismissable, autoclose)
        {
            console.log('status shown: ', message);
            // @TODO: implement dismissable
            // @TODO: implement autoclose

            handleNotification(1, $statusMessage, message, icon);
        }

        /**
         * display an error message
         *
         * This automatically passes the text to I18n for translation.
         *
         * @name   Alert.showError
         * @function
         * @param  {string|array} message     string, use an array for %s/%d options
         * @param  {string|null}  icon        optional, the icon to show, default:
         *                                    leave previous icon
         * @param  {bool}         dismissable optional, whether the notification
         *                                    can be dismissed (closed), default: false
         * @param  {bool|int}     autoclose   optional, after how many seconds the
         *                                    notification should be hidden automatically;
         *                                    default: disabled (0); use true for default value
         */
        me.showError = function(message, icon, dismissable, autoclose)
        {
            console.error('error message shown: ', message);
            // @TODO: implement dismissable (bootstrap add-on has it)
            // @TODO: implement autoclose

            handleNotification(3, $errorMessage, message, icon);
        }

        /**
         * shows a loading message, optionally with a percentage
         *
         * This automatically passes all texts to the i10s module.
         *
         * @name   Alert.showLoading
         * @function
         * @param  {string|array|null} message      optional, use an array for %s/%d options, default: 'Loading…'
         * @param  {int}               percentage   optional, default: null
         * @param  {string|null}       icon         optional, the icon to show, default: leave previous icon
         */
        me.showLoading = function(message, percentage, icon)
        {
            if (typeof message !== 'undefined' && message !== null) {
                console.log('status changed: ', message);
            }

            // default message text
            if (typeof message === 'undefined') {
                message = 'Loading…';
            }

            // currently percentage parameter is ignored
            // // @TODO handle it here…

            handleNotification(0, $loadingIndicator, message, icon);

            // show loading status (cursor)
            $('body').addClass('loading');
        }

        /**
         * hides the loading message
         *
         * @name   Alert.hideLoading
         * @function
         */
        me.hideLoading = function()
        {
            $loadingIndicator.addClass('hidden');

            // hide loading cursor
            $('body').removeClass('loading');
        }

        /**
         * hides any status/error messages
         *
         * This does not include the loading message.
         *
         * @name   Alert.hideMessages
         * @function
         */
        me.hideMessages = function()
        {
            // also possible: $('.statusmessage').addClass('hidden');
            $statusMessage.addClass('hidden');
            $errorMessage.addClass('hidden');
        }

        /**
         * set a custom handler, which gets all notifications.
         *
         * This handler gets the following arguments:
         * alertType (see array), $element, args, icon
         * If it returns true, the own processing will be stopped so the message
         * will not be displayed. Otherwise it will continue.
         * As an aditional feature it can return q jQuery element, which will
         * then be used to add the message there. Icons are not supported in
         * that case and will be ignored.
         * Pass 'null' to reset/delete the custom handler.
         * Note that there is no notification when a message is supposed to get
         * hidden.
         *
         * @name   Alert.setCustomHandler
         * @function
         * @param {function|null} newHandler
         */
        me.setCustomHandler = function(newHandler)
        {
            customHandler = newHandler;
        }

        /**
         * init status manager
         *
         * preloads jQuery elements
         *
         * @name   Alert.init
         * @function
         */
        me.init = function()
        {
            // hide "no javascript" error message
            $('#noscript').hide();

            // not a reset, but first set of the elements
            $errorMessage = $('#errormessage');
            $loadingIndicator = $('#loadingindicator');
            $statusMessage = $('#status');

            // display status returned by php code, if any (e.g. paste was properly deleted)
            var serverStatus = $statusMessage.text();
            if (Helper.isValidText(serverStatus)) {
                me.showStatus();
            }

            // display error message from php code
            var serverError = $errorMessage.text();
            if (Helper.isValidText(serverError)) {
                Alert.showError();
            }
        }

        return me;
    })(window, document);

    /**
     * handles paste status/result
     *
     * @param  {object} window
     * @param  {object} document
     * @class
     */
    var PasteStatus = (function (window, document) {
        var me = {};

        var $pasteSuccess,
            $pasteUrl,
            $remainingTime,
            $shortenButton;

        /**
         * forward to URL shortener
         *
         * @private
         * @function
         * @param  {Event} event
         */
        function sendToShortener(event)
        {
            window.location.href = $shortenButton.data('shortener')
                                   + encodeURIComponent($pasteUrl.attr('href'));
        }

        /**
         * Forces opening the paste if the link does not do this automatically.
         *
         * This is necessary as browsers will not reload the page when it is
         * already loaded (which is fake as it is set via history.pushState()).
         *
         * @name   Controller.pasteLinkClick
         * @function
         * @param  {Event} event
         */
        function pasteLinkClick(event)
        {
            // check if location is (already) shown in URL bar
            if (window.location.href === $pasteUrl.attr('href')) {
                // if so we need to load link by reloading the current site
                window.location.reload(true);
            }
        }

        /**
         * creates a notification after a successfull paste upload
         *
         * @name   PasteStatus.createPasteNotification
         * @function
         * @param  {string} url
         * @param  {string} deleteUrl
         */
        me.createPasteNotification = function(url, deleteUrl)
        {
            $('#pastelink').html(
                I18n._(
                    'Your paste is <a id="pasteurl" href="%s">%s</a> <span id="copyhint">(Hit [Ctrl]+[c] to copy)</span>',
                    url, url
                )
            );
            // save newly created element
            $pasteUrl = $('#pasteurl');
            // and add click event
            $pasteUrl.click(pasteLinkClick);

            // shorten button
            $('#deletelink').html('<a href="' + deleteUrl + '">' + I18n._('Delete data') + '</a>');

            // show result
            $pasteSuccess.removeClass('hidden');
            // we pre-select the link so that the user only has to [Ctrl]+[c] the link
            Helper.selectText($pasteUrl[0]);
        }

        /**
         * shows the remaining time
         *
         * @name PasteStatus.showRemainingTime
         * @function
         * @param {object} pasteMetaData
         */
        me.showRemainingTime = function(pasteMetaData)
        {
            if (pasteMetaData.burnafterreading) {
                // display paste "for your eyes only" if it is deleted

                // actually remove paste, before we claim it is deleted
                Controller.removePaste(Model.getPasteId(), 'burnafterreading');

                I18n._($remainingTime.find(':last'), "FOR YOUR EYES ONLY. Don't close this window, this message can't be displayed again.");
                $remainingTime.addClass('foryoureyesonly');

                // discourage cloning (it cannot really be prevented)
                TopNav.hideCloneButton();

            } else if (pasteMetaData.expire_date) {
                // display paste expiration
                var expiration = Helper.secondsToHuman(pasteMetaData.remaining_time),
                    expirationLabel = [
                        'This document will expire in %d ' + expiration[1] + '.',
                        'This document will expire in %d ' + expiration[1] + 's.'
                    ];

                I18n._($remainingTime.find(':last'), expirationLabel, expiration[0]);
                $remainingTime.removeClass('foryoureyesonly')
            } else {
                // never expires
                return;
            }

            // in the end, display notification
            $remainingTime.removeClass('hidden');
        }

        /**
         * hides the remaining time and successful upload notification
         *
         * @name PasteStatus.hideRemainingTime
         * @function
         */
        me.hideMessages = function()
        {
            $remainingTime.addClass('hidden');
            $pasteSuccess.addClass('hidden');
        }

        /**
         * init status manager
         *
         * preloads jQuery elements
         *
         * @name   Alert.init
         * @function
         */
        me.init = function()
        {
            $pasteSuccess = $('#pasteSuccess');
            // $pasteUrl is saved in me.createPasteNotification() after creation
            $remainingTime = $('#remainingtime');
            $shortenButton = $('#shortenbutton');

            // bind elements
            $shortenButton.click(sendToShortener);
        }

        return me;
    })(window, document);

    /**
     * password prompt
     *
     * @param  {object} window
     * @param  {object} document
     * @class
     */
    var Prompt = (function (window, document) {
        var me = {};

        var $passwordDecrypt,
            $passwordForm,
            $passwordModal;

        var password = '',
            passwordCallback = null;

        /**
         * ask the user for the password and set it
         *
         * the callback set via setPasswordCallback is executed
         *
         * @name Prompt.requestPassword()
         * @function
         */
        me.requestPassword = function()
        {
            // show new bootstrap method (if available)
            if ($passwordModal.length !== 0) {
                $passwordModal.modal({
                    backdrop: 'static',
                    keyboard: false
                });

                return;
            }

            // fallback to old method for page template
            var newPassword = prompt(I18n._('Please enter the password for this paste:'), '');
            if (newPassword === null) {
                throw 'password prompt canceled';
            }
            if (password.length === 0) {
                // recursive…
                return me.requestPassword();
            }

            password = newPassword;

            if (passwordCallback !== null) {
                passwordCallback();
            }
        }

        /**
         * getthe cached password
         *
         * If you do not get a password with this function
         * (returns an empty string), use requestPassword.
         *
         * @name   Prompt.getPassword
         * @function
         * @return {string}
         */
        me.getPassword = function()
        {
            return password;
        }

        /**
         * setsthe callback called when password is entered
         *
         * @name   Prompt.setPasswordCallback
         * @function
         * @param {functions} setPasswordCallback
         */
        me.setPasswordCallback = function(callback)
        {
            passwordCallback = callback;
        }

        /**
         * submit a password in the modal dialog
         *
         * @private
         * @function
         * @param  {Event} event
         */
        function submitPasswordModal(event)
        {
            // get input
            password = $passwordDecrypt.val();

            // hide modal
            $passwordModal.modal('hide');

            if (passwordCallback !== null) {
                passwordCallback();
            }

            event.preventDefault();
        }


        /**
         * init status manager
         *
         * preloads jQuery elements
         *
         * @name   Controller.init
         * @function
         */
        me.init = function()
        {
            $passwordDecrypt = $('#passworddecrypt');
            $passwordForm = $('#passwordform');
            $passwordModal = $('#passwordmodal');

            // bind events

            // focus password input when it is shown
            $passwordModal.on('shown.bs.Model', function () {
                $passwordDecrypt.focus();
            });
            // handle Model password submission
            $passwordForm.submit(submitPasswordModal);
        }

        return me;
    })(window, document);

    /**
     * Manage paste/message input, and preview tab
     *
     * Note that the actual preview is handled by PasteViewer.
     *
     * @param  {object} window
     * @param  {object} document
     * @class
     */
    var Editor = (function (window, document) {
        var me = {};

        var $editorTabs,
            $messageEdit,
            $messagePreview,
            $message;

        var isPreview = false;

        /**
         * support input of tab character
         *
         * @name   Editor.supportTabs
         * @function
         * @param  {Event} event
         * @this $message (but not used, so it is jQuery-free, possibly faster)
         */
        function supportTabs(event)
        {
            var keyCode = event.keyCode || event.which;
            // tab was pressed
            if (keyCode === 9) {
                // get caret position & selection
                var val   = this.value,
                    start = this.selectionStart,
                    end   = this.selectionEnd;
                // set textarea value to: text before caret + tab + text after caret
                this.value = val.substring(0, start) + '\t' + val.substring(end);
                // put caret at right position again
                this.selectionStart = this.selectionEnd = start + 1;
                // prevent the textarea to lose focus
                event.preventDefault();
            }
        }

        /**
         * view the Editor tab
         *
         * @name   Editor.viewEditor
         * @function
         * @param  {Event} event - optional
         */
        function viewEditor(event)
        {
            // toggle buttons
            $messageEdit.addClass('active');
            $messagePreview.removeClass('active');

            PasteViewer.hide();

            // reshow input
            $message.removeClass('hidden');

            me.focusInput();

            // finish
            isPreview = false;

            // prevent jumping of page to top
            if (typeof event !== 'undefined') {
                event.preventDefault();
            }
        }

        /**
         * view the preview tab
         *
         * @name   Editor.viewPreview
         * @function
         * @param  {Event} event
         */
        function viewPreview(event)
        {
            // toggle buttons
            $messageEdit.removeClass('active');
            $messagePreview.addClass('active');

            // hide input as now preview is shown
            $message.addClass('hidden');

            // show preview
            $('#errormessage').find(':last')
            PasteViewer.setText($message.val());
            PasteViewer.run();

            // finish
            isPreview = true;

            // prevent jumping of page to top
            if (typeof event !== 'undefined') {
                event.preventDefault();
            }
        }

        /**
         * get the state of the preview
         *
         * @name   Editor.isPreview
         * @function
         */
        me.isPreview = function()
        {
            return isPreview;
        }

        /**
         * reset the Editor view
         *
         * @name   Editor.resetInput
         * @function
         */
        me.resetInput = function()
        {
            // go back to input
            if (isPreview) {
                viewEditor();
            }

            // clear content
            $message.val('');
        }

        /**
         * shows the Editor
         *
         * @name   Editor.show
         * @function
         */
        me.show = function()
        {
            $message.removeClass('hidden');
            $editorTabs.removeClass('hidden');
        }

        /**
         * hides the Editor
         *
         * @name   Editor.reset
         * @function
         */
        me.hide = function()
        {
            $message.addClass('hidden');
            $editorTabs.addClass('hidden');
        }

        /**
         * focuses the message input
         *
         * @name   Editor.focusInput
         * @function
         */
        me.focusInput = function()
        {
            $message.focus();
        }

        /**
         * sets a new text
         *
         * @name   Editor.setText
         * @function
         * @param {string} newText
         */
        me.setText = function(newText)
        {
            $message.val(newText);
        }

        /**
         * returns the current text
         *
         * @name   Editor.getText
         * @function
         * @return {string}
         */
        me.getText = function()
        {
            return $message.val()
        }

        /**
         * init status manager
         *
         * preloads jQuery elements
         *
         * @name   Editor.init
         * @function
         */
        me.init = function()
        {
            $editorTabs = $('#editorTabs');
            $message = $('#message');

            // bind events
            $message.keydown(supportTabs);

            // bind click events to tab switchers (a), but save parent of them
            // (li)
            $messageEdit = $('#messageedit').click(viewEditor).parent();
            $messagePreview = $('#messagepreview').click(viewPreview).parent();
        }

        return me;
    })(window, document);

    /**
     * (view) Parse and show paste.
     *
     * @param  {object} window
     * @param  {object} document
     * @class
     */
    var PasteViewer = (function (window, document) {
        var me = {};

        var $placeholder,
            $prettyMessage,
            $prettyPrint,
            $plainText;

        var text,
            format = 'plaintext',
            isDisplayed = false,
            isChanged = true; // by default true as nothing was parsed yet

        /**
         * apply the set format on paste and displays it
         *
         * @private
         * @function
         */
        function parsePaste()
        {
            // skip parsing if no text is given
            if (text === '') {
                return;
            }

            // set text
            Helper.setElementText($plainText, text);
            Helper.setElementText($prettyPrint, text);

            switch (format) {
                case 'markdown':
                    var converter = new showdown.Converter({
                        strikethrough: true,
                        tables: true,
                        tablesHeaderId: true
                    });
                    $plainText.html(
                        converter.makeHtml(text)
                    );
                    // add table classes from bootstrap css
                    $plainText.find('table').addClass('table-condensed table-bordered');
                    break;
                case 'syntaxhighlighting':
                    // @TODO is this really needed or is "one" enough?
                    if (typeof prettyPrint === 'function')
                    {
                        prettyPrint();
                    }

                    $prettyPrint.html(
                        prettyPrintOne(
                            Helper.htmlEntities(text), null, true
                        )
                    );
                    // fall through, as the rest is the same
                default: // = 'plaintext'
                    // convert URLs to clickable links
                    Helper.urls2links($plainText);
                    Helper.urls2links($prettyPrint);

                    $prettyPrint.css('white-space', 'pre-wrap');
                    $prettyPrint.css('word-break', 'normal');
                    $prettyPrint.removeClass('prettyprint');
            }
        }

        /**
         * displays the paste
         *
         * @private
         * @function
         */
        function showPaste()
        {
            // instead of "nothing" better display a placeholder
            if (text === '') {
                $placeholder.removeClass('hidden')
                return;
            }
            // otherwise hide the placeholder
            $placeholder.addClass('hidden')

            switch (format) {
                case 'markdown':
                    $plainText.removeClass('hidden');
                    $prettyMessage.addClass('hidden');
                    break;
                default:
                    $plainText.addClass('hidden');
                    $prettyMessage.removeClass('hidden');
                    break;
            }
        }

        /**
         * sets the format in which the text is shown
         *
         * @name   PasteViewer.setFormat
         * @function
         * @param {string} newFormat the the new format
         */
        me.setFormat = function(newFormat)
        {
            // skip if there is no update
            if (format === newFormat) {
                return;
            }

            // needs to update display too, if from or to Markdown is switched
            if (format === 'markdown' || newFormat === 'markdown') {
                isDisplayed = false;
            }

            format = newFormat;
            isChanged = true;
        }

        /**
         * returns the current format
         *
         * @name   PasteViewer.setFormat
         * @function
         * @return {string}
         */
        me.getFormat = function()
        {
            return format;
        }

        /**
         * returns whether the current view is pretty printed
         *
         * @name   PasteViewer.isPrettyPrinted
         * @function
         * @return {bool}
         */
        me.isPrettyPrinted = function()
        {
            return $prettyPrint.hasClass('prettyprinted');
        }

        /**
         * sets the text to show
         *
         * @name   PasteViewer.setText
         * @function
         * @param {string} newText the text to show
         */
        me.setText = function(newText)
        {
            if (text !== newText) {
                text = newText;
                isChanged = true;
            }
        }

        /**
         * gets the current cached text
         *
         * @name   PasteViewer.getText
         * @function
         * @return {string}
         */
        me.getText = function(newText)
        {
            return text;
        }

        /**
         * show/update the parsed text (preview)
         *
         * @name   PasteViewer.run
         * @function
         */
        me.run = function()
        {
            if (isChanged) {
                parsePaste();
                isChanged = false;
            }

            if (!isDisplayed) {
                showPaste();
                isDisplayed = true;
            }
        }

        /**
         * hide parsed text (preview)
         *
         * @name   PasteViewer.hide
         * @function
         */
        me.hide = function()
        {
            if (!isDisplayed) {
                console.warn('PasteViewer was called to hide the parsed view, but it is already hidden.');
            }

            $plainText.addClass('hidden');
            $prettyMessage.addClass('hidden');
            $placeholder.addClass('hidden');

            isDisplayed = false;
        }

        /**
         * init status manager
         *
         * preloads jQuery elements
         *
         * @name   Editor.init
         * @function
         */
        me.init = function()
        {
            $placeholder = $('#placeholder');
            $plainText = $('#plaintext');
            $prettyMessage = $('#prettymessage');
            $prettyPrint = $('#prettyprint');

            // check requirements
            if (typeof prettyPrintOne !== 'function') {
                Alert.showError([
                    'The library %s is not available. This may cause display errors.',
                    'pretty print'
                ]);
            }
            if (typeof showdown !== 'object') {
                Alert.showError([
                    'The library %s is not available. This may cause display errors.',
                    'showdown'
                ]);
            }

            // get default option from template/HTML or fall back to set value
            format = Model.getFormatDefault() || format;
        }

        return me;
    })(window, document);

    /**
     * (view) Show attachment and preview if possible
     *
     * @param  {object} window
     * @param  {object} document
     * @class
     */
    var AttachmentViewer = (function (window, document) {
        var me = {};

        var $attachmentLink,
            $attachmentPreview,
            $attachment;

        var attachmentChanged = false,
            attachmentHasPreview = false;

        /**
         * sets the attachment but does not yet show it
         *
         * @name   AttachmentViewer.setAttachment
         * @function
         * @param {string} attachmentData - base64-encoded data of file
         * @param {string} fileName - optional, file name
         */
        me.setAttachment = function(attachmentData, fileName)
        {
            var imagePrefix = 'data:image/';

            $attachmentLink.attr('href', attachmentData);
            if (typeof fileName !== 'undefined') {
                $attachmentLink.attr('download', fileName);
            }

            // if the attachment is an image, display it
            if (attachmentData.substring(0, imagePrefix.length) === imagePrefix) {
                $attachmentPreview.html(
                    $(document.createElement('img'))
                        .attr('src', attachmentData)
                        .attr('class', 'img-thumbnail')
                );
                attachmentHasPreview = true;
            }

            attachmentChanged = true;
        }

        /**
         * displays the attachment
         *
         * @name AttachmentViewer.showAttachment
         * @function
         */
        me.showAttachment = function()
        {
            $attachment.removeClass('hidden');

            if (attachmentHasPreview) {
                $attachmentPreview.removeClass('hidden');
            }
        }

        /**
         * removes the attachment
         *
         * This automatically hides the attachment containers to, to
         * prevent an inconsistent display.
         *
         * @name AttachmentViewer.removeAttachment
         * @function
         */
        me.removeAttachment = function()
        {
            me.hideAttachment();
            me.hideAttachmentPreview();
            $attachmentLink.prop('href', '');
            $attachmentLink.prop('download', '');
            $attachmentPreview.html('');
        }

        /**
         * hides the attachment
         *
         * This will not hide the preview {@see me.hideAttachmentPreview}
         * nor will it hide the attachment link if it was moved somewhere
         * else {@see moveAttachmentTo}.
         *
         * @name AttachmentViewer.hideAttachment
         * @function
         */
        me.hideAttachment = function()
        {
            $attachment.addClass('hidden');
        }

        /**
         * hides the attachment preview
         *
         * @name AttachmentViewer.hideAttachmentPreview
         * @function
         */
        me.hideAttachmentPreview = function()
        {
            $attachmentPreview.addClass('hidden');
        }

        /**
         * checks if there is an attachment
         *
         * @name   AttachmentViewer.hasAttachment
         * @function
         */
        me.hasAttachment = function()
        {
            return ($attachmentLink.prop('href') !== '')
        }

        /**
         * return the attachment
         *
         * @name   AttachmentViewer.getAttachment
         * @function
         * @returns {array}
         */
        me.getAttachment = function()
        {
            return [
                $attachmentLink.prop('href'),
                $attachmentLink.prop('download')
            ];
        }

        /**
         * moves the attachment link to another element
         *
         * It is advisable to hide the attachment afterwards (AttachmentViewer.hideAttachment)
         *
         * @name   AttachmentViewer.setClonedAttachment
         * @function
         * @param {jQuery} $element - the wrapper/container element where this should be moved to
         * @param {string} label - the text to show (%s will be replaced with the file name), will automatically be translated
         */
        me.moveAttachmentTo = function($element, label)
        {
            // move elemement to new place
            $attachmentLink.appendTo($element);

            // update text
            I18n._($attachmentLink, label, $attachmentLink.attr('download'));
        }

        /**
         * initiate
         *
         * preloads jQuery elements
         *
         * @name   AttachmentViewer.init
         * @function
         */
        me.init = function()
        {
            $attachment = $('#attachment');
            $attachmentLink = $('#attachment a');
            $attachmentPreview = $('#attachmentPreview');
        }

        return me;
    })(window, document);

    /**
     * (view) Shows discussion thread and handles replies
     *
     * @param  {object} window
     * @param  {object} document
     * @class
     */
    var DiscussionViewer = (function (window, document) {
        var me = {};

        var $commentTail,
            $discussion,
            $reply,
            $replyMessage,
            $replyNickname,
            $replyStatus,
            $commentContainer;

        var replyCommentId;

        /**
         * initializes the templates
         *
         * @private
         * @function
         */
        function initTemplates()
        {
            $reply = Model.getTemplate('reply');
            $replyMessage = $reply.find('#replymessage');
            $replyNickname = $reply.find('#nickname');
            $replyStatus = $reply.find('#replystatus');

            // cache jQuery elements
            $commentTail = Model.getTemplate('commenttail');
        }

        /**
         * custom handler for displaying notifications in own status message area
         *
         * @name   DiscussionViewer.handleNotification
         * @function
         * @param  {string} alertType
         * @param  {jQuery} $element
         * @param  {string|array} args
         * @param  {string|null} icon
         * @return {bool|jQuery}
         */
        me.handleNotification = function(alertType, $element, args, icon)
        {
            // ignore loading messages
            if (alertType === 'loading') {
                return false;
            }

            if (alertType === 'danger') {
                $replyStatus.removeClass('alert-info');
                $replyStatus.addClass('alert-danger');
                $replyStatus.find(':first').removeClass('glyphicon-alert');
                $replyStatus.find(':first').addClass('glyphicon-info-sign');
            } else {
                $replyStatus.removeClass('alert-danger');
                $replyStatus.addClass('alert-info');
                $replyStatus.find(':first').removeClass('glyphicon-info-sign');
                $replyStatus.find(':first').addClass('glyphicon-alert');
            }

            return $replyStatus;
        }

        /**
         * open the comment entry when clicking the "Reply" button of a comment
         *
         * @private
         * @function
         * @param  {Event} event
         */
        function openReply(event)
        {
            var $source = $(event.target);

            // clear input
            $replyMessage.val('');
            $replyNickname.val('');

            // get comment id from source element
            replyCommentId = $source.parent().prop('id').split('_')[1];

            // move to correct position
            $source.after($reply);

            // show
            $reply.removeClass('hidden');
            $replyMessage.focus();

            event.preventDefault();
        }

        /**
         * adds another comment
         *
         * @name   DiscussionViewer.addComment
         * @function
         * @param {object} comment
         * @param {string} commentText
         * @param {jQuery} $place      - optional, tries to find the best position otherwise
         */
        me.addComment = function(comment, commentText, nickname, $place)
        {
            if (typeof $place === 'undefined') {
                // starting point (default value/fallback)
                $place = $commentContainer;

                // if parent comment exists
                var $parentComment = $('#comment_' + comment.parentid);
                if ($parentComment.length) {
                    // use parent as position for noew comment, so it shifted
                    // to the right
                    $place = $parentComment;
                }
            }
            if (commentText === '') {
                commentText = 'comment decryption failed';
            }

            // create new comment based on template
            var $commentEntry = Model.getTemplate('comment');
            $commentEntry.prop('id', 'comment_' + comment.id);
            var $commentEntryData = $commentEntry.find('div.commentdata');

            // set & parse text
            Helper.setElementText($commentEntryData, commentText);
            Helper.urls2links($commentEntryData);

            // set nickname
            if (nickname.length > 0){
                $commentEntry.find('span.nickname').text(nickname);
            } else {
                $commentEntry.find('span.nickname').html('<i>' + I18n._('Anonymous') + '</i>');
            }

            // set date
            $commentEntry.find('span.commentdate')
                      .text(' (' + (new Date(comment.meta.postdate * 1000).toLocaleString()) + ')')
                      .attr('title', 'CommentID: ' + comment.id);

            // if an avatar is available, display it
            if (comment.meta.vizhash) {
                $commentEntry.find('span.nickname')
                          .before(
                            '<img src="' + comment.meta.vizhash + '" class="vizhash" title="' +
                            I18n._('Avatar generated from IP address') + '" /> '
                          );
            }

            // finally append comment
            $place.append($commentEntry);
        }

        /**
         * finishes the discussion area after last comment
         *
         * @name   DiscussionViewer.finishDiscussion
         * @function
         */
        me.finishDiscussion = function()
        {
            // add 'add new comment' area
            $commentContainer.append($commentTail);

            // show discussions
            $discussion.removeClass('hidden');
        }

        /**
         * shows the discussion area
         *
         * @name   DiscussionViewer.showDiscussion
         * @function
         */
        me.showDiscussion = function()
        {
            $discussion.removeClass('hidden');
        }

        /**
         * removes the old discussion and prepares everything for creating a new
         * one.
         *
         * @name   DiscussionViewer.prepareNewDisucssion
         * @function
         */
        me.prepareNewDisucssion = function()
        {
            $commentContainer.html('');
            $discussion.addClass('hidden');

            // (re-)init templates
            initTemplates();
        }

        /**
         * returns the user put into the reply form
         *
         * @name   DiscussionViewer.getReplyData
         * @function
         * @return {array}
         */
        me.getReplyData = function()
        {
            return [
                $replyMessage.val(),
                $replyNickname.val()
            ];
        }

        /**
         * highlights a specific comment and scrolls to it if necessary
         *
         * @name   DiscussionViewer.highlightComment
         * @function
         * @param {string} commentId
         * @param {bool} fadeOut - whether to fade out the comment
         */
        me.highlightComment = function(commentId, fadeOut)
        {
            var $comment = $('#comment_' + commentId);
            // in case comment does not exist, cancel
            if ($comment.length === 0) {
                return;
            }

            var highlightComment = function () {
                $comment.addClass('highlight');
                if (fadeOut === true) {
                    setTimeout(function () {
                        $comment.removeClass('highlight');
                    }, 300);
                }
            }

            if (UiHelper.isVisible($comment)) {
                return highlightComment();
            }

            UiHelper.scrollTo($comment, 100, 'swing', highlightComment);
        }

        /**
         * returns the id of the parent comment the user is replying to
         *
         * @name   DiscussionViewer.getReplyCommentId
         * @function
         * @return {int|undefined}
         */
        me.getReplyCommentId = function()
        {
            return replyCommentId;
        }

        /**
         * initiate
         *
         * preloads jQuery elements
         *
         * @name   DiscussionViewer.init
         * @function
         */
        me.init = function()
        {
            // bind events to templates (so they are later cloned)
            $('#commenttailtemplate, #commenttemplate').find('button').on('click', openReply);
            $('#replytemplate').find('button').on('click', PasteEncrypter.sendComment);

            $commentContainer = $('#commentcontainer');
            $discussion = $('#discussion');
        }

        return me;
    })(window, document);

    /**
     * Manage top (navigation) bar
     *
     * @param {object} window
     * @param {object} document
     * @class
     */
    var TopNav = (function (window, document) {
        var me = {};

        var createButtonsDisplayed = false;
        var viewButtonsDisplayed = false;

        var $attach,
            $burnAfterReading,
            $burnAfterReadingOption,
            $cloneButton,
            $customAttachment,
            $expiration,
            $fileRemoveButton,
            $fileWrap,
            $formatter,
            $newButton,
            $openDiscussion,
            $openDiscussionOption,
            $password,
            $passwordInput,
            $rawTextButton,
            $sendButton;

        var pasteExpiration = '1week';

        /**
         * set the expiration on bootstrap templates in dropdown
         *
         * @name   TopNav.updateExpiration
         * @function
         * @param  {Event} event
         */
        function updateExpiration(event)
        {
            // get selected option
            var target = $(event.target);

            // update dropdown display and save new expiration time
            $('#pasteExpirationDisplay').text(target.text());
            pasteExpiration = target.data('expiration');

            event.preventDefault();
        }

        /**
         * set the format on bootstrap templates in dropdown
         *
         * @name   TopNav.updateFormat
         * @function
         * @param  {Event} event
         */
        function updateFormat(event)
        {
            // get selected option
            var $target = $(event.target);

            // update dropdown display and save new format
            var newFormat = $target.data('format');
            $('#pasteFormatterDisplay').text($target.text());
            PasteViewer.setFormat(newFormat);

            // update preview
            if (Editor.isPreview()) {
                PasteViewer.run();
            }

            event.preventDefault();
        }

        /**
         * when "burn after reading" is checked, disable discussion
         *
         * @name   TopNav.changeBurnAfterReading
         * @function
         */
        function changeBurnAfterReading()
        {
            if ($burnAfterReading.is(':checked')) {
                $openDiscussionOption.addClass('buttondisabled');
                $openDiscussion.prop('checked', false);

                // if button is actually disabled, force-enable it and uncheck other button
                $burnAfterReadingOption.removeClass('buttondisabled');
            } else {
                $openDiscussionOption.removeClass('buttondisabled');
            }
        }

        /**
         * when discussion is checked, disable "burn after reading"
         *
         * @name   TopNav.changeOpenDiscussion
         * @function
         */
        function changeOpenDiscussion()
        {
            if ($openDiscussion.is(':checked')) {
                $burnAfterReadingOption.addClass('buttondisabled');
                $burnAfterReading.prop('checked', false);

                // if button is actually disabled, force-enable it and uncheck other button
                $openDiscussionOption.removeClass('buttondisabled');
            } else {
                $burnAfterReadingOption.removeClass('buttondisabled');
            }
        }

        /**
         * return raw text
         *
         * @name   TopNav.rawText
         * @function
         * @param  {Event} event
         */
        function rawText(event)
        {
            TopNav.hideAllButtons();
            Alert.showLoading('Showing raw text…', 0, 'time');
            var paste = PasteViewer.getText();

            // push a new state to allow back navigation with browser back button
            history.pushState(
                {type: 'raw'},
                document.title,
                // recreate paste URL
                Helper.baseUri() + '?' + Model.getPasteId() + '#' +
                Model.getPasteKey()
            );

            // we use text/html instead of text/plain to avoid a bug when
            // reloading the raw text view (it reverts to type text/html)
            var $head = $('head').children().not('noscript, script, link[type="text/css"]');
            var newDoc = document.open('text/html', 'replace');
            newDoc.write('<!DOCTYPE html><html><head>');
            for (var i = 0; i < $head.length; i++) {
                newDoc.write($head[i].outerHTML);
            }
            newDoc.write('</head><body><pre>' + Helper.htmlEntities(paste) + '</pre></body></html>');
            newDoc.close();
        }

        /**
         * saves the language in a cookie and reloads the page
         *
         * @name   TopNav.setLanguage
         * @function
         * @param  {Event} event
         */
        function setLanguage(event)
        {
            document.cookie = 'lang=' + $(event.target).data('lang');
            UiHelper.reloadHome();
        }

        /**
         * hides all messages and creates a new paste
         *
         * @private
         * @function
         * @param  {Event} event
         */
        function clickNewPaste(event)
        {
            Controller.hideStatusMessages();
            Controller.newPaste();
        }

        /**
         * removes the existing attachment
         *
         * @private
         * @function
         * @param  {Event} event
         */
        function removeAttachment(event)
        {
            // if custom attachment is used, remove it first
            if (!$customAttachment.hasClass('hidden')) {
                AttachmentViewer.removeAttachment();
                $customAttachment.addClass('hidden');
                $fileWrap.removeClass('hidden');
            }

            // our up-to-date jQuery can handle it :)
            $fileWrap.find('input').val('');

            // pevent '#' from appearing in the URL
            event.preventDefault();
        }

        /**
         * Loads the default options for creating a paste.
         *
         * @name   TopNav.loadDefaults
         * @function
         */
        me.loadDefaults = function()
        {
            // @TODO
        }

        /**
         * Shows all elements belonging to viwing an existing pastes
         *
         * @name   TopNav.showViewButtons
         * @function
         */
        me.showViewButtons = function()
        {
            if (viewButtonsDisplayed) {
                console.log('showViewButtons: view buttons are already displayed');
                return;
            }

            $newButton.removeClass('hidden');
            $cloneButton.removeClass('hidden');
            $rawTextButton.removeClass('hidden');

            viewButtonsDisplayed = true;
        }

        /**
         * Hides all elements belonging to existing pastes
         *
         * @name   TopNav.hideViewButtons
         * @function
         */
        me.hideViewButtons = function()
        {
            if (!viewButtonsDisplayed) {
                console.log('hideViewButtons: view buttons are already hidden');
                return;
            }

            $newButton.addClass('hidden');
            $cloneButton.addClass('hidden');
            $rawTextButton.addClass('hidden');

            viewButtonsDisplayed = false;
        }

        /**
         * Hides all elements belonging to existing pastes
         *
         * @name   TopNav.hideAllButtons
         * @function
         */
        me.hideAllButtons = function()
        {
            me.hideViewButtons();
            me.hideCreateButtons();
        }

        /**
         * shows all elements needed when creating a new paste
         *
         * @name   TopNav.showCreateButtons
         * @function
         */
        me.showCreateButtons = function()
        {
            if (createButtonsDisplayed) {
                console.log('showCreateButtons: create buttons are already displayed');
                return;
            }

            $sendButton.removeClass('hidden');
            $expiration.removeClass('hidden');
            $formatter.removeClass('hidden');
            $burnAfterReadingOption.removeClass('hidden');
            $openDiscussionOption.removeClass('hidden');
            $newButton.removeClass('hidden');
            $password.removeClass('hidden');
            $attach.removeClass('hidden');

            createButtonsDisplayed = true;
        }

        /**
         * shows all elements needed when creating a new paste
         *
         * @name   TopNav.hideCreateButtons
         * @function
         */
        me.hideCreateButtons = function()
        {
            if (!createButtonsDisplayed) {
                console.log('hideCreateButtons: create buttons are already hidden');
                return;
            }

            $newButton.addClass('hidden');
            $sendButton.addClass('hidden');
            $expiration.addClass('hidden');
            $formatter.addClass('hidden');
            $burnAfterReadingOption.addClass('hidden');
            $openDiscussionOption.addClass('hidden');
            $password.addClass('hidden');
            $attach.addClass('hidden');

            createButtonsDisplayed = false;
        }

        /**
         * only shows the "new paste" button
         *
         * @name   TopNav.showNewPasteButton
         * @function
         */
        me.showNewPasteButton = function()
        {
            $newButton.removeClass('hidden');
        }

        /**
         * only hides the clone button
         *
         * @name   TopNav.hideCloneButton
         * @function
         */
        me.hideCloneButton = function()
        {
            $cloneButton.addClass('hidden');
        }

        /**
         * only hides the raw text button
         *
         * @name   TopNav.hideRawButton
         * @function
         */
        me.hideRawButton = function()
        {
            $rawTextButton.addClass('hidden');
        }

        /**
         * hides the file selector in attachment
         *
         * @name   TopNav.hideFileSelector
         * @function
         */
        me.hideFileSelector = function()
        {
            $fileWrap.addClass('hidden');
        }


        /**
         * shows the custom attachment
         *
         * @name   TopNav.showCustomAttachment
         * @function
         */
        me.showCustomAttachment = function()
        {
            $customAttachment.removeClass('hidden');
        }

        /**
         * collapses the navigation bar if nedded
         *
         * @name   TopNav.collapseBar
         * @function
         */
        me.collapseBar = function()
        {
            var $bar = $('.navbar-toggle');

            // check if bar is expanded
            if ($bar.hasClass('collapse in')) {
                // if so, toggle it
                $bar.click();
            }
        }

        /**
         * returns the currently set expiration time
         *
         * @name   TopNav.getExpiration
         * @function
         * @return {int}
         */
        me.getExpiration = function()
        {
            return pasteExpiration;
        }

        /**
         * returns the currently selected file(s)
         *
         * @name   TopNav.getFileList
         * @function
         * @return {FileList|null}
         */
        me.getFileList = function()
        {
            var $file = $('#file');

            // if no file given, return null
            if (!$file.length || !$file[0].files.length) {
                return null;
            }
            // @TODO is this really necessary
            if (!($file[0].files && $file[0].files[0])) {
                return null;
            }

            return $file[0].files;
        }

        /**
         * returns the state of the burn after reading checkbox
         *
         * @name   TopNav.getExpiration
         * @function
         * @return {bool}
         */
        me.getBurnAfterReading = function()
        {
            return $burnAfterReading.is(':checked');
        }

        /**
         * returns the state of the discussion checkbox
         *
         * @name   TopNav.getOpenDiscussion
         * @function
         * @return {bool}
         */
        me.getOpenDiscussion = function()
        {
            return $openDiscussion.is(':checked');
        }

        /**
         * returns the entered password
         *
         * @name   TopNav.getPassword
         * @function
         * @return {string}
         */
        me.getPassword = function()
        {
            return $passwordInput.val();
        }

        /**
         * returns the element where custom attachments can be placed
         *
         * Used by AttachmentViewer when an attachment is cloned here.
         *
         * @name   TopNav.getCustomAttachment
         * @function
         * @return {jQuery}
         */
        me.getCustomAttachment = function()
        {
            return $customAttachment;
        }

        /**
         * init navigation manager
         *
         * preloads jQuery elements
         *
         * @name   TopNav.init
         * @function
         */
        me.init = function()
        {
            $attach = $('#attach');
            $burnAfterReading = $('#burnafterreading');
            $burnAfterReadingOption = $('#burnafterreadingoption');
            $cloneButton = $('#clonebutton');
            $customAttachment = $('#customattachment');
            $expiration = $('#expiration');
            $fileRemoveButton = $('#fileremovebutton');
            $fileWrap = $('#filewrap');
            $formatter = $('#formatter');
            $newButton = $('#newbutton');
            $openDiscussion = $('#opendiscussion');
            $openDiscussionOption = $('#opendiscussionoption');
            $password = $('#password');
            $passwordInput = $('#passwordinput');
            $rawTextButton = $('#rawtextbutton');
            $sendButton = $('#sendbutton');

            // bootstrap template drop down
            $('#language ul.dropdown-menu li a').click(setLanguage);
            // page template drop down
            $('#language select option').click(setLanguage);

            // bind events
            $burnAfterReading.change(changeBurnAfterReading);
            $openDiscussionOption.change(changeOpenDiscussion);
            $newButton.click(clickNewPaste);
            $sendButton.click(PasteEncrypter.submitPaste);
            $cloneButton.click(Controller.clonePaste);
            $rawTextButton.click(rawText);
            $fileRemoveButton.click(removeAttachment);

            // bootstrap template drop downs
            $('ul.dropdown-menu li a', $('#expiration').parent()).click(updateExpiration);
            $('ul.dropdown-menu li a', $('#formatter').parent()).click(updateFormat);

            // initiate default state of checkboxes
            changeBurnAfterReading();
            changeOpenDiscussion();

            // get default value from template or fall back to set value
            pasteExpiration = Model.getExpirationDefault() || pasteExpiration;

            me.loadDefaults();
        }

        return me;
    })(window, document);

    /**
     * Responsible for AJAX requests, transparently handles encryption…
     *
     * @class
     */
    var Uploader = (function () {
        var me = {};

        var successFunc = null,
            failureFunc = null,
            url,
            data,
            symmetricKey,
            password;

        /**
         * public variable ('constant') for errors to prevent magic numbers
         *
         * @readonly
         * @enum   {Object}
         */
        me.error = {
            okay: 0,
            custom: 1,
            unknown: 2,
            serverError: 3
        };

        /**
         * ajaxHeaders to send in AJAX requests
         *
         * @private
         * @readonly
         * @enum   {Object}
         */
        var ajaxHeaders = {'X-Requested-With': 'JSONHttpRequest'};

        /**
         * called after successful upload
         *
         * @private
         * @function
         * @throws {string}
         */
        function checkCryptParameters()
        {
            // workaround for this nasty 'bug' in ECMAScript
            // see https://stackoverflow.com/questions/18808226/why-is-typeof-null-object
            var typeOfKey = typeof symmetricKey;
            if (symmetricKey === null) {
                typeOfKey = 'null';
            }

            // in case of missing preparation, throw error
            switch (typeOfKey) {
                case 'string':
                    // already set, all right
                    return;
                case 'null':
                    // needs to be generated auto-generate
                    symmetricKey = CryptTool.getSymmetricKey();
                    break;
                default:
                    console.error('current invalid symmetricKey:', symmetricKey);
                    throw 'symmetricKey is invalid, probably the module was not prepared';
            }
            // password is optional
        }

        /**
         * called after successful upload
         *
         * @private
         * @function
         * @param {int} status
         * @param {int} data - optional
         */
        function success(status, result)
        {
            // add useful data to result
            result.encryptionKey = symmetricKey;
            result.requestData = data;

            if (successFunc !== null) {
                successFunc(status, result);
            }
        }

        /**
         * called after a upload failure
         *
         * @private
         * @function
         * @param {int} status - internal code
         * @param {int} data - original error code
         */
        function fail(status, result)
        {
            if (failureFunc !== null) {
                failureFunc(status, result);
            }
        }

        /**
         * actually uploads the data
         *
         * @name   Uploader.run
         * @function
         */
        me.run = function()
        {
            $.ajax({
                type: 'POST',
                url: url,
                data: data,
                dataType: 'json',
                headers: ajaxHeaders,
                success: function(result) {
                    if (result.status === 0) {
                        success(0, result);
                    } else if (result.status === 1) {
                        fail(1, result);
                    } else {
                        fail(2, result);
                    }
                }
            })
            .fail(function(jqXHR, textStatus, errorThrown) {
                console.error(textStatus, errorThrown);
                fail(3, jqXHR);
            });
        }

        /**
         * set success function
         *
         * @name   Uploader.setSuccess
         * @function
         * @param {function} func
         */
        me.setUrl = function(newUrl)
        {
            url = newUrl;
        }

        /**
         * sets the password to use (first value) and optionally also the
         * encryption key (not recommend, it is automatically generated).
         *
         * Note: Call this after prepare() as prepare() resets these values.
         *
         * @name   Uploader.setCryptValues
         * @function
         * @param {string} newPassword
         * @param {string} newKey       - optional
         */
        me.setCryptParameters = function(newPassword, newKey)
        {
            password = newPassword;

            if (typeof newKey !== 'undefined') {
                symmetricKey = newKey;
            }
        }

        /**
         * set success function
         *
         * @name   Uploader.setSuccess
         * @function
         * @param {function} func
         */
        me.setSuccess = function(func)
        {
            successFunc = func;
        }

        /**
         * set failure function
         *
         * @name   Uploader.setSuccess
         * @function
         * @param {function} func
         */
        me.setFailure = function(func)
        {
            failureFunc = func;
        }

        /**
         * prepares a new upload
         *
         * Call this when doing a new upload to reset any data from potential
         * previous uploads. Must be called before any other method of this
         * module.
         *
         * @name   Uploader.prepare
         * @function
         * @return {object}
         */
        me.prepare = function()
        {
            // entropy should already be checked!

            // reset password
            password = '';

            // reset key, so it a new one is generated when it is used
            symmetricKey = null;

            // reset data
            successFunc = null;
            failureFunc = null;
            url = Helper.baseUri();
            data = {};
        }

        /**
         * encrypts and sets the data
         *
         * @name   Uploader.setData
         * @function
         * @param {string} index
         * @param {mixed} element
         */
        me.setData = function(index, element)
        {
            checkCryptParameters();
            data[index] = CryptTool.cipher(symmetricKey, password, element);
        }

        /**
         * set the additional metadata to send unencrypted
         *
         * @name   Uploader.setUnencryptedData
         * @function
         * @param {string} index
         * @param {mixed} element
         */
        me.setUnencryptedData = function(index, element)
        {
            data[index] = element;
        }

        /**
         * set the additional metadata to send unencrypted passed at once
         *
         * @name   Uploader.setUnencryptedData
         * @function
         * @param {object} newData
         */
        me.setUnencryptedBulkData = function(newData)
        {
            $.extend(data, newData);
        }

        /**
         * Helper, which parses shows a general error message based on the result of the Uploader
         *
         * @name    Uploader.parseUploadError
         * @function
         * @param {int} status
         * @param {object} data
         * @param {string} doThisThing - a human description of the action, which was tried
         * @return {array}
         */
        me.parseUploadError = function(status, data, doThisThing) {
            var errorArray = ['Error while parsing error message.'];

            switch (status) {
                case Uploader.error['custom']:
                    errorArray = ['Could not ' + doThisThing + ': %s', data.message];
                    break;
                case Uploader.error['unknown']:
                    errorArray = ['Could not ' + doThisThing + ': %s', I18n._('unknown status')];
                    break;
                case Uploader.error['serverError']:
                    errorArray = ['Could not ' + doThisThing + ': %s', I18n._('server error or not responding')];                        break;
                default:
                    errorArray = ['Could not ' + doThisThing + ': %s', I18n._('unknown error')];
                    break;
            }

            return errorArray;
        }

        /**
         * init Uploader
         *
         * @name   Uploader.init
         * @function
         */
        me.init = function()
        {
            // nothing yet
        }

        return me;
    })();

    /**
     * (controller) Responsible for encrypting paste and sending it to server.
     *
     * Does upload, encryption is done transparently by Uploader.
     *
     * @name state
     * @class
     */
    var PasteEncrypter = (function () {
        var me = {};

        var requirementsChecked = false;

        /**
         * checks whether there is a suitable amount of entrophy
         *
         * @private
         * @function
         * @param {function} retryCallback - the callback to execute to retry the upload
         * @return {bool}
         */
        function checkRequirements(retryCallback) {
            // skip double requirement checks
            if (requirementsChecked === true) {
                return true;
            }

            if (!CryptTool.isEntropyReady()) {
                // display a message and wait
                Alert.showStatus('Please move your mouse for more entropy…');

                CryptTool.addEntropySeedListener(retryCallback);
                return false;
            }

            requirementsChecked = true;

            return true;
        }

        /**
         * called after successful paste upload
         *
         * @private
         * @function
         * @param {int} status
         * @param {object} data
         */
        function showCreatedPaste(status, data) {
            Alert.hideLoading();

            var url = Helper.baseUri() + '?' + data.id + '#' + data.encryptionKey,
                deleteUrl = Helper.baseUri() + '?pasteid=' + data.id + '&deletetoken=' + data.deletetoken;

            Alert.hideMessages();

            // show notification
            PasteStatus.createPasteNotification(url, deleteUrl)

            // show new URL in browser bar
            history.pushState({type: 'newpaste'}, document.title, url);

            TopNav.showViewButtons();
            TopNav.hideRawButton();
            Editor.hide();

            // parse and show text
            // (preparation already done in me.submitPaste())
            PasteViewer.run();
        }

        /**
         * called after successful comment upload
         *
         * @private
         * @function
         * @param {int} status
         * @param {object} data
         */
        function showUploadedComment(status, data) {
            // show success message
            // Alert.showStatus('Comment posted.');

            // reload paste
            Controller.refreshPaste(function () {
                // highlight sent comment
                DiscussionViewer.highlightComment(data.id, true);
                // reset error handler
                Alert.setCustomHandler(null);
            });
        }

        /**
         * adds attachments to the Uploader
         *
         * @private
         * @function
         * @param {File|null|undefined} file - optional, falls back to cloned attachment
         * @param {function} callback - excuted when action is successful
         */
        function encryptAttachments(file, callback) {
            if (typeof file !== 'undefined' && file !== null) {
                // check file reader requirements for upload
                if (typeof FileReader === 'undefined') {
                    Alert.showError('Your browser does not support uploading encrypted files. Please use a newer browser.');
                    // cancels process as it does not execute callback
                    return;
                }

                var reader = new FileReader();

                // closure to capture the file information
                reader.onload = function(event) {
                    Uploader.setData('attachment', event.target.result);
                    Uploader.setData('attachmentname', file.name);

                    // run callback
                    return callback();
                }

                // actually read first file
                reader.readAsDataURL(file);
            } else if (AttachmentViewer.hasAttachment()) {
                // fall back to cloned part
                var attachment = AttachmentViewer.getAttachment();

                Uploader.setData('attachment', attachment[0]);
                Uploader.setData('attachmentname', attachment[1]);
                return callback();
            } else {
                // if there are no attachments, this is of course still successful
                return callback();
            }
        }

        /**
         * send a reply in a discussion
         *
         * @name   PasteEncrypter.sendComment
         * @function
         */
        me.sendComment = function()
        {
            Alert.hideMessages();
            Alert.setCustomHandler(DiscussionViewer.handleNotification);

            // UI loading state
            TopNav.hideAllButtons();
            Alert.showLoading('Sending comment…', 0, 'cloud-upload');

            // get data, note that "var [x, y] = " structures aren't supported in all JS environments
            var replyData = DiscussionViewer.getReplyData(),
                plainText = replyData[0],
                nickname = replyData[1],
                parentid = DiscussionViewer.getReplyCommentId();

            // do not send if there is no data
            if (plainText.length === 0) {
                // revert loading status…
                Alert.hideLoading();
                Alert.setCustomHandler(null);
                TopNav.showViewButtons();
                return;
            }

            // check entropy
            if (!checkRequirements(function () {
                me.sendComment();
            })) {
                return; // to prevent multiple executions
            }
            Alert.showLoading(null, 10);

            // prepare Uploader
            Uploader.prepare();
            Uploader.setCryptParameters(Prompt.getPassword(), Model.getPasteKey());

            // set success/fail functions
            Uploader.setSuccess(showUploadedComment);
            Uploader.setFailure(function (status, data) {
                // revert loading status…
                Alert.hideLoading();
                TopNav.showViewButtons();

                // show error message
                Alert.showError(Uploader.parseUploadError(status, data, 'post comment'));

                // reset error handler
                Alert.setCustomHandler(null);
            });

            // fill it with unencrypted params
            Uploader.setUnencryptedData('pasteid', Model.getPasteId());
            if (typeof parentid === 'undefined') {
                // if parent id is not set, this is the top-most comment, so use
                // paste id as parent @TODO is this really good?
                Uploader.setUnencryptedData('parentid', Model.getPasteId());
            } else {
                Uploader.setUnencryptedData('parentid', parentid);
            }

            // encrypt data
            Uploader.setData('data', plainText);

            if (nickname.length > 0) {
                Uploader.setData('nickname', nickname);
            }

            Uploader.run();
        }

        /**
         * sends a new paste to server
         *
         * @name   PasteEncrypter.submitPaste
         * @function
         */
        me.submitPaste = function()
        {
            // hide previous (error) messages
            Controller.hideStatusMessages();

            // UI loading state
            TopNav.hideAllButtons();
            Alert.showLoading('Sending paste…', 0, 'cloud-upload');
            TopNav.collapseBar();

            // get data
            var plainText = Editor.getText(),
                format = PasteViewer.getFormat(),
                files = TopNav.getFileList();

            // do not send if there is no data
            if (plainText.length === 0 && files === null) {
                // revert loading status…
                Alert.hideLoading();
                TopNav.showCreateButtons();
                return;
            }

            Alert.showLoading(null, 10);

            // check entropy
            if (!checkRequirements(function () {
                me.submitPaste();
            })) {
                return; // to prevent multiple executions
            }

            // prepare Uploader
            Uploader.prepare();
            Uploader.setCryptParameters(TopNav.getPassword());

            // set success/fail functions
            Uploader.setSuccess(showCreatedPaste);
            Uploader.setFailure(function (status, data) {
                // revert loading status…
                Alert.hideLoading();
                TopNav.showCreateButtons();

                // show error message
                Alert.showError(Uploader.parseUploadError(status, data, 'create paste'));
            });

            // fill it with unencrypted submitted options
            Uploader.setUnencryptedBulkData({
                expire:           TopNav.getExpiration(),
                formatter:        format,
                burnafterreading: TopNav.getBurnAfterReading() ? 1 : 0,
                opendiscussion:   TopNav.getOpenDiscussion() ? 1 : 0
            });

            // prepare PasteViewer for later preview
            PasteViewer.setText(plainText);
            PasteViewer.setFormat(format);

            // encrypt cipher data
            Uploader.setData('data', plainText);

            // encrypt attachments
            encryptAttachments(
                files === null ? null : files[0],
                function () {
                    // send data
                    Uploader.run();
                }
            );
        }

        /**
         * initialize
         *
         * @name   PasteEncrypter.init
         * @function
         */
        me.init = function()
        {
            // nothing yet
        }

        return me;
    })();

    /**
     * (controller) Responsible for decrypting cipherdata and passing data to view.
     *
     * Only decryption, no download.
     *
     * @name state
     * @class
     */
    var PasteDecrypter = (function () {
        var me = {};

        /**
         * decrypt data or prompts for password in cvase of failure
         *
         * @private
         * @function
         * @param {string} key
         * @param {string} password - optional, may be an empty string
         * @param {string} cipherdata
         * @throws {string}
         * @return {false|string} - false, when unsuccessful or string (decrypted data)
         */
        function decryptOrPromptPassword(key, password, cipherdata)
        {
            // try decryption without password
            var plaindata = CryptTool.decipher(key, password, cipherdata);

            // if it fails, request password
            if (plaindata.length === 0 && password.length === 0) {
                // try to get cached password first
                password = Prompt.getPassword();

                // if password is there, re-try
                if (password.length !== 0) {
                    // recursive
                    // note: an infinite loop is prevented as the previous if
                    // clause checks whether a password is already set and ignores
                    // errors when a password has been passed
                    return decryptOrPromptPassword.apply(arguments);
                }

                // trigger password request
                Prompt.requestPassword();
                // the callback (via setPasswordCallback()) should have been set
                // by a parent function
                return false;
            }

            // if all tries failed, we can only return an error
            if (plaindata.length === 0) {
                throw 'failed to decipher data';
            }

            return plaindata;
        }

        /**
         * decrypt the actual paste text
         *
         * @private
         * @function
         * @param {object} paste - paste data in object form
         * @param {string} key
         * @param {string} password
         * @param {bool} ignoreError - ignore decryption errors iof set to true
         * @return {bool} - whether action was successful
         * @throws {string}
         */
        function decryptPaste(paste, key, password, ignoreError)
        {
            var plaintext
            if (ignoreError === true) {
                plaintext = CryptTool.decipher(key, password, paste.data);
            } else {
                try {
                    plaintext = decryptOrPromptPassword(key, password, paste.data);
                } catch (err) {
                    throw 'failed to decipher paste text: ' + err
                }
                if (plaintext === false) {
                    return false;
                }
            }

            // on success show paste
            PasteViewer.setFormat(paste.meta.formatter);
            PasteViewer.setText(plaintext);
            // trigger to show the text (attachment loaded afterwards)
            PasteViewer.run();

            return true;
        }

        /**
         * decrypts any attachment
         *
         * @private
         * @function
         * @param {object} paste - paste data in object form
         * @param {string} key
         * @param {string} password
         * @return {bool} - whether action was successful
         * @throws {string}
         */
        function decryptAttachment(paste, key, password)
        {
            // decrypt attachment
            try {
                var attachment = decryptOrPromptPassword(key, password, paste.attachment);
            } catch (err) {
                throw 'failed to decipher attachment: ' + err
            }
            if (attachment === false) {
                return false;
            }

            // decrypt attachment name
            var attachmentName;
            if (paste.attachmentname) {
                try {
                    var attachmentName = decryptOrPromptPassword(key, password, paste.attachmentname);
                } catch (err) {
                    throw 'failed to decipher attachment name: ' + err
                }
                if (attachmentName === false) {
                    return false;
                }
            }

            AttachmentViewer.setAttachment(attachment, attachmentName);
            AttachmentViewer.showAttachment();

            return true;
        }

        /**
         * decrypts all comments and shows them
         *
         * @private
         * @function
         * @param {object} paste - paste data in object form
         * @param {string} key
         * @param {string} password
         * @return {bool} - whether action was successful
         */
        function decryptComments(paste, key, password)
        {
            // remove potentially previous discussion
            DiscussionViewer.prepareNewDisucssion();

            // iterate over comments
            for (var i = 0; i < paste.comments.length; ++i) {
                var comment = paste.comments[i];

                DiscussionViewer.addComment(
                    comment,
                    CryptTool.decipher(key, password, comment.data),
                    CryptTool.decipher(key, password, comment.meta.nickname)
                );
            }

            DiscussionViewer.finishDiscussion();
            DiscussionViewer.showDiscussion();
            return true;
        }

        /**
         * show decrypted text in the display area, including discussion (if open)
         *
         * @name   PasteDecrypter.run
         * @function
         * @param  {Object} [paste] - (optional) object including comments to display (items = array with keys ('data','meta'))
         */
        me.run = function(paste)
        {
            Alert.showLoading('Decrypting paste…', 0, 'cloud-download'); // @TODO icon maybe rotation-lock, but needs full Glyphicons

            if (typeof paste === 'undefined') {
                paste = $.parseJSON(Model.getCipherData());
            }

            var key = Model.getPasteKey(),
                password = Prompt.getPassword();

            if (PasteViewer.isPrettyPrinted()) {
                console.error('Too pretty! (don\'t know why this check)'); //@TODO
                return;
            }

            // try to decrypt the paste
            try {
                Prompt.setPasswordCallback(function () {
                    me.run(paste);
                });

                // decrypt attachments
                if (paste.attachment) {
                    // try to decrypt paste and if it fails (because the password is
                    // missing) return to let JS continue and wait for user
                    if (!decryptAttachment(paste, key, password)) {
                        return;
                    }
                }

                // Deliberately ignores non-critical errors as this decryption
                // can also return an empty string and when this is done, the
                // decryption routine cannot differenciate this to an error.
                // As, however, the attachment could already be decrypted we
                // can continue here without showing an error, but just an empty
                // paste text.
                decryptPaste(paste, key, password, true);
            } catch(err) {
                Alert.hideLoading();

                // log and show error
                console.error(err);
                Alert.showError('Could not decrypt data (Wrong key?)');

                // still go on to potentially show potentially partially decrypted data
            }

            // shows the remaining time (until) deletion
            PasteStatus.showRemainingTime(paste.meta);

            // if the discussion is opened on this paste, display it
            if (paste.meta.opendiscussion) {
                decryptComments(paste, key, password);
            }

            Alert.hideLoading();
            TopNav.showViewButtons();
        }

        /**
         * initialize
         *
         * @name   PasteDecrypter.init
         * @function
         */
        me.init = function()
        {
            // nothing yet
        }

        return me;
    })();

    /**
     * (controller) main PrivateBin logic
     *
     * @param  {object} window
     * @param  {object} document
     * @class
     */
    var Controller = (function (window, document) {
        var me = {};

        /**
         * hides all status messages no matter which module showed them
         *
         * @name   Controller.hideStatusMessages
         * @function
         */
        me.hideStatusMessages = function()
        {
            PasteStatus.hideMessages();
            Alert.hideMessages();
        }

        /**
         * creates a new paste
         *
         * @name   Controller.newPaste
         * @function
         */
        me.newPaste = function()
        {
            // Important: This *must not* run Alert.hideMessages() as previous
            // errors from viewing a paste should be shown.
            TopNav.hideAllButtons();
            Alert.showLoading('Preparing new paste…', 0, 'time');

            PasteStatus.hideMessages();
            PasteViewer.hide();
            Editor.resetInput();
            Editor.show();
            Editor.focusInput();

            TopNav.loadDefaults();
            TopNav.showCreateButtons();
            Alert.hideLoading();
        }

        /**
         * shows the loaded paste
         *
         * @name   Controller.showPaste
         * @function
         */
        me.showPaste = function()
        {
            try {
                Model.getPasteId();
                Model.getPasteKey();
            } catch (err) {
                console.error(err);

                // missing decryption key (or paste ID) in URL?
                if (window.location.hash.length === 0) {
                    Alert.showError('Cannot decrypt paste: Decryption key missing in URL (Did you use a redirector or an URL shortener which strips part of the URL?)');
                    // @TODO adjust error message as it is less specific now, probably include thrown exception for a detailed error
                    return;
                }
            }

            // show proper elements on screen
            PasteDecrypter.run();
            return;
        }

        /**
         * refreshes the loaded paste to show potential new data
         *
         * @name   Controller.refreshPaste
         * @function
         * @param {function} callback
         */
        me.refreshPaste = function(callback)
        {
            // save window position to restore it later
            var orgPosition = $(window).scrollTop();

            Uploader.prepare();
            Uploader.setUrl(Helper.baseUri() + '?' + Model.getPasteId());

            Uploader.setFailure(function (status, data) {
                // revert loading status…
                Alert.hideLoading();
                TopNav.showViewButtons();

                // show error message
                Alert.showError(Uploader.parseUploadError(status, data, 'refresh display'));
            })
            Uploader.setSuccess(function (status, data) {
                PasteDecrypter.run(data);

                // restore position
                window.scrollTo(0, orgPosition);

                callback();
            })
            Uploader.run();
        }

        /**
         * clone the current paste
         *
         * @name   Controller.clonePaste
         * @function
         * @param  {Event} event
         */
        me.clonePaste = function(event)
        {
            TopNav.collapseBar();
            TopNav.hideAllButtons();
            Alert.showLoading('Cloning paste…', 0, 'transfer');

            // hide messages from previous paste
            me.hideStatusMessages();

            // erase the id and the key in url
            history.pushState({type: 'clone'}, document.title, Helper.baseUri());

            if (AttachmentViewer.hasAttachment()) {
                AttachmentViewer.moveAttachmentTo(
                    TopNav.getCustomAttachment(),
                    'Cloned: \'%s\''
                );
                TopNav.hideFileSelector();
                AttachmentViewer.hideAttachment();
                // NOTE: it also looks nice without removing the attachment
                // but for a consistent display we remove it…
                AttachmentViewer.hideAttachmentPreview();
                TopNav.showCustomAttachment();

                // show another status message to make the user aware that the
                // file was cloned too!
                Alert.showStatus(
                    [
                        'The cloned file \'%s\' was attached to this paste.',
                        AttachmentViewer.getAttachment()[1]
                    ], 'copy', true, true);
            }

            Editor.setText(PasteViewer.getText())
            PasteViewer.hide();
            Editor.show();

            Alert.hideLoading();
            TopNav.showCreateButtons();
        }

        /**
         * removes a saved paste
         *
         * @name   Controller.removePaste
         * @function
         * @param  {string} pasteId
         * @param  {string} deleteToken
         */
        me.removePaste = function(pasteId, deleteToken) {
            // unfortunately many web servers don't support DELETE (and PUT) out of the box
            // so we use a POST request
            Uploader.prepare();
            Uploader.setUrl(Helper.baseUri() + '?' + pasteId);
            Uploader.setUnencryptedData('deletetoken', deleteToken);

            Uploader.setFailure(function () {
                Controller.showError(I18n._('Could not delete the paste, it was not stored in burn after reading mode.'));
            })
            Uploader.run();
        }

        /**
         * application start
         *
         * @name   Controller.init
         * @function
         */
        me.init = function()
        {
            // first load translations
            I18n.loadTranslations();

            // initialize other modules/"classes"
            Alert.init();
            Model.init();

            AttachmentViewer.init();
            CryptTool.init();
            DiscussionViewer.init();
            Editor.init();
            PasteDecrypter.init();
            PasteEncrypter.init();
            PasteStatus.init();
            PasteViewer.init();
            Prompt.init();
            TopNav.init();
            UiHelper.init();
            Uploader.init();

            // display an existing paste
            if (Model.hasCipherData()) {
                return me.showPaste();
            }

            // otherwise create a new paste
            me.newPaste();
        }

        return me;
    })(window, document);

    return {
        Helper: Helper,
        I18n: I18n,
        CryptTool: CryptTool,
        Model: Model,
        UiHelper: UiHelper,
        Alert: Alert,
        PasteStatus: PasteStatus,
        Prompt: Prompt,
        Editor: Editor,
        PasteViewer: PasteViewer,
        AttachmentViewer: AttachmentViewer,
        DiscussionViewer: DiscussionViewer,
        TopNav: TopNav,
        Uploader: Uploader,
        PasteEncrypter: PasteEncrypter,
        PasteDecrypter: PasteDecrypter,
        Controller: Controller
    };
}(jQuery, sjcl, Base64, RawDeflate);<|MERGE_RESOLUTION|>--- conflicted
+++ resolved
@@ -36,11 +36,9 @@
     /**
      * static Helper methods
      *
-     * @param  {object} window
-     * @param  {object} document
      * @class
      */
-    var Helper = (function (window, document) {
+    var Helper = (function () {
         var me = {};
 
         /**
@@ -278,14 +276,19 @@
                 return baseUri;
             }
 
-            // get official base uri string, from base tag in head of HTML
-            baseUri = document.baseURI;
+            // window.baseURI isn't emulated by JSdom
+            var loc = window.location;
+            baseUri = loc.href.substring(
+                0,
+                loc.href.length - loc.search.length - loc.hash.length
+            );
 
             // if base uri contains query string (when no base tag is present),
             // it is unwanted
-            if (baseUri.indexOf('?')) {
+            var queryIndex = baseUri.indexOf('?');
+            if (queryIndex !== -1) {
                 // so we built our own baseuri
-                baseUri = window.location.origin + window.location.pathname;
+                baseUri = baseUri.substring(0, queryIndex);
             }
 
             return baseUri;
@@ -307,8 +310,19 @@
                 });
         }
 
+        /**
+         * resets state, used for unit testing
+         *
+         * @name   Model.reset
+         * @function
+         */
+        me.reset = function()
+        {
+            baseUri = null;
+        }
+
         return me;
-    })(window, document);
+    })();
 
     /**
      * internationalization module
@@ -336,8 +350,7 @@
          * @prop   {string[]}
          * @readonly
          */
-<<<<<<< HEAD
-        var supportedLanguages = ['de', 'es', 'fr', 'it', 'no', 'pl', 'oc', 'ru', 'sl', 'zh'];
+        var supportedLanguages = ['de', 'es', 'fr', 'it', 'no', 'pl', 'pt', 'oc', 'ru', 'sl', 'zh'];
 
         /**
          * built in language
@@ -354,9 +367,6 @@
          * @enum   {Object}
          */
         var translations = {};
-=======
-        supportedLanguages: ['de', 'es', 'fr', 'it', 'no', 'pl', 'pt', 'oc', 'ru', 'sl', 'zh'],
->>>>>>> 823adb78
 
         /**
          * translate a string, alias for I18n.translate()
