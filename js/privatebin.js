/**
 * PrivateBin
 *
 * a zero-knowledge paste bin
 *
 * @see       {@link https://github.com/PrivateBin/PrivateBin}
 * @copyright 2012 Sébastien SAUVAGE ({@link http://sebsauvage.net})
 * @license   {@link https://www.opensource.org/licenses/zlib-license.php The zlib/libpng License}
 * @version   1.1.1
 * @name      PrivateBin
 * @namespace
 */

/** global: Base64 */
/** global: DOMPurify */
/** global: FileReader */
/** global: RawDeflate */
/** global: history */
/** global: navigator */
/** global: prettyPrint */
/** global: prettyPrintOne */
/** global: showdown */
/** global: sjcl */
/** global: kjua */

// Immediately start random number generator collector.
sjcl.random.startCollectors();

// main application start, called when DOM is fully loaded
jQuery(document).ready(function() {
    'use strict';
    // run main controller
    $.PrivateBin.Controller.init();
});

jQuery.PrivateBin = (function($, sjcl, Base64, RawDeflate) {
    'use strict';

    /**
     * static Helper methods
     *
     * @name Helper
     * @class
     */
    var Helper = (function () {
        var me = {};

        /**
<<<<<<< HEAD
         * blacklist of UserAgents (parts) known to belong to a bot
         *
         * @private
         * @enum   {Object}
         * @readonly
         */
        var BadBotUA = [
            'Bot',
            'bot'
        ];

        /**
         * character to HTML entity lookup table
         *
         * @see    {@link https://github.com/janl/mustache.js/blob/master/mustache.js#L60}
         * @private
         * @enum   {Object}
         * @readonly
         */
        var entityMap = {
            '&': '&amp;',
            '<': '&lt;',
            '>': '&gt;',
            '"': '&quot;',
            "'": '&#39;',
            '/': '&#x2F;',
            '`': '&#x60;',
            '=': '&#x3D;'
        };

        /**
=======
>>>>>>> db7c7e2e
         * cache for script location
         *
         * @name Helper.baseUri
         * @private
         * @enum   {string|null}
         */
        var baseUri = null;

        /**
         * converts a duration (in seconds) into human friendly approximation
         *
         * @name Helper.secondsToHuman
         * @function
         * @param  {number} seconds
         * @return {Array}
         */
        me.secondsToHuman = function(seconds)
        {
            var v;
            if (seconds < 60)
            {
                v = Math.floor(seconds);
                return [v, 'second'];
            }
            if (seconds < 60 * 60)
            {
                v = Math.floor(seconds / 60);
                return [v, 'minute'];
            }
            if (seconds < 60 * 60 * 24)
            {
                v = Math.floor(seconds / (60 * 60));
                return [v, 'hour'];
            }
            // If less than 2 months, display in days:
            if (seconds < 60 * 60 * 24 * 60)
            {
                v = Math.floor(seconds / (60 * 60 * 24));
                return [v, 'day'];
            }
            v = Math.floor(seconds / (60 * 60 * 24 * 30));
            return [v, 'month'];
        };

        /**
         * text range selection
         *
         * @see    {@link https://stackoverflow.com/questions/985272/jquery-selecting-text-in-an-element-akin-to-highlighting-with-your-mouse}
         * @name   Helper.selectText
         * @function
         * @param  {HTMLElement} element
         */
        me.selectText = function(element)
        {
            var range, selection;

            // MS
            if (document.body.createTextRange) {
                range = document.body.createTextRange();
                range.moveToElementText(element);
                range.select();
            } else if (window.getSelection) {
                selection = window.getSelection();
                range = document.createRange();
                range.selectNodeContents(element);
                selection.removeAllRanges();
                selection.addRange(range);
            }
        };

        /**
         * convert URLs to clickable links.
         * URLs to handle:
         * <pre>
         *     magnet:?xt.1=urn:sha1:YNCKHTQCWBTRNJIV4WNAE52SJUQCZO5C&xt.2=urn:sha1:TXGCZQTH26NL6OUQAJJPFALHG2LTGBC7
         *     https://example.com:8800/zero/?6f09182b8ea51997#WtLEUO5Epj9UHAV9JFs+6pUQZp13TuspAUjnF+iM+dM=
         *     http://user:example.com@localhost:8800/zero/?6f09182b8ea51997#WtLEUO5Epj9UHAV9JFs+6pUQZp13TuspAUjnF+iM+dM=
         * </pre>
         *
         * @name   Helper.urls2links
         * @function
         * @param  {string} html
         * @return {string}
         */
        me.urls2links = function(html)
        {
            return html.replace(
                /(((http|https|ftp):\/\/[\w?=&.\/-;#@~%+*-]+(?![\w\s?&.\/;#~%"=-]*>))|((magnet):[\w?=&.\/-;#@~%+*-]+))/ig,
                '<a href="$1" rel="nofollow">$1</a>'
            );
        };

        /**
         * minimal sprintf emulation for %s and %d formats
         *
         * Note that this function needs the parameters in the same order as the
         * format strings appear in the string, contrary to the original.
         *
         * @see    {@link https://stackoverflow.com/questions/610406/javascript-equivalent-to-printf-string-format#4795914}
         * @name   Helper.sprintf
         * @function
         * @param  {string} format
         * @param  {...*} args - one or multiple parameters injected into format string
         * @return {string}
         */
        me.sprintf = function()
        {
            var args = Array.prototype.slice.call(arguments);
            var format = args[0],
                i = 1;
            return format.replace(/%(s|d)/g, function (m) {
                // m is the matched format, e.g. %s, %d
                var val = args[i];
                // A switch statement so that the formatter can be extended.
                switch (m)
                {
                    case '%d':
                        val = parseFloat(val);
                        if (isNaN(val)) {
                            val = 0;
                        }
                        break;
                    default:
                        // Default is %s
                }
                ++i;
                return val;
            });
        };

        /**
         * get value of cookie, if it was set, empty string otherwise
         *
         * @see    {@link http://www.w3schools.com/js/js_cookies.asp}
         * @name   Helper.getCookie
         * @function
         * @param  {string} cname - may not be empty
         * @return {string}
         */
        me.getCookie = function(cname) {
            var name = cname + '=',
                ca = document.cookie.split(';');
            for (var i = 0; i < ca.length; ++i) {
                var c = ca[i];
                while (c.charAt(0) === ' ')
                {
                    c = c.substring(1);
                }
                if (c.indexOf(name) === 0)
                {
                    return c.substring(name.length, c.length);
                }
            }
            return '';
        };

        /**
         * get the current location (without search or hash part of the URL),
         * eg. https://example.com/path/?aaaa#bbbb --> https://example.com/path/
         *
         * @name   Helper.baseUri
         * @function
         * @return {string}
         */
        me.baseUri = function()
        {
            // check for cached version
            if (baseUri !== null) {
                return baseUri;
            }

            baseUri = window.location.origin + window.location.pathname;
            return baseUri;
        };

        /**
         * resets state, used for unit testing
         *
         * @name   Helper.reset
         * @function
         */
        me.reset = function()
        {
            baseUri = null;
        };

        /**
         * checks whether this is a bot we dislike
         *
         * @name   Helper.isBadBot
         * @function
         * @return {bool}
         */
        me.isBadBot = function() {
            /*
            if ($.inArray(navigator.userAgent, BadBotUA) >= 0) {
                return true;
            }
            */

            // check whether a bot user agent part can be found in the current
            // user agent
            var arrayLength = BadBotUA.length;
            for (var i = 0; i < arrayLength; i++) {
                if (navigator.userAgent.indexOf(BadBotUA) >= 0) {
                    return true;
                }
            }

            return false;
        }

        return me;
    })();

    /**
     * internationalization module
     *
     * @name I18n
     * @class
     */
    var I18n = (function () {
        var me = {};

        /**
         * const for string of loaded language
         *
         * @name I18n.languageLoadedEvent
         * @private
         * @prop   {string}
         * @readonly
         */
        var languageLoadedEvent = 'languageLoaded';

        /**
         * supported languages, minus the built in 'en'
         *
         * @name I18n.supportedLanguages
         * @private
         * @prop   {string[]}
         * @readonly
         */
        var supportedLanguages = ['de', 'es', 'fr', 'it', 'no', 'pl', 'pt', 'oc', 'ru', 'sl', 'zh'];

        /**
         * built in language
         *
         * @name I18n.language
         * @private
         * @prop   {string|null}
         */
        var language = null;

        /**
         * translation cache
         *
         * @name I18n.translations
         * @private
         * @enum   {Object}
         */
        var translations = {};

        /**
         * translate a string, alias for I18n.translate
         *
         * @name   I18n._
         * @function
         * @param  {jQuery} $element - optional
         * @param  {string} messageId
         * @param  {...*} args - one or multiple parameters injected into placeholders
         * @return {string}
         */
        me._ = function()
        {
            return me.translate.apply(this, arguments);
        };

        /**
         * translate a string
         *
         * Optionally pass a jQuery element as the first parameter, to automatically
         * let the text of this element be replaced. In case the (asynchronously
         * loaded) language is not downloadet yet, this will make sure the string
         * is replaced when it is actually loaded.
         * So for easy translations passing the jQuery object to apply it to is
         * more save, especially when they are loaded in the beginning.
         *
         * @name   I18n.translate
         * @function
         * @param  {jQuery} $element - optional
         * @param  {string} messageId
         * @param  {...*} args - one or multiple parameters injected into placeholders
         * @return {string}
         */
        me.translate = function()
        {
            // convert parameters to array
            var args = Array.prototype.slice.call(arguments),
                messageId,
                $element = null;

            // parse arguments
            if (args[0] instanceof jQuery) {
                // optional jQuery element as first parameter
                $element = args[0];
                args.shift();
            }

            // extract messageId from arguments
            var usesPlurals = $.isArray(args[0]);
            if (usesPlurals) {
                // use the first plural form as messageId, otherwise the singular
                messageId = args[0].length > 1 ? args[0][1] : args[0][0];
            } else {
                messageId = args[0];
            }

            if (messageId.length === 0) {
                return messageId;
            }

            // if no translation string cannot be found (in translations object)
            if (!translations.hasOwnProperty(messageId) || language === null) {
                // if language is still loading and we have an elemt assigned
                if (language === null && $element !== null) {
                    // handle the error by attaching the language loaded event
                    var orgArguments = arguments;
                    $(document).on(languageLoadedEvent, function () {
                        // log to show that the previous error could be mitigated
                        console.warn('Fix missing translation of \'' + messageId + '\' with now loaded language ' + language);
                        // re-execute this function
                        me.translate.apply(this, orgArguments);
                    });

                    // and fall back to English for now until the real language
                    // file is loaded
                }

                // for all other languages than English for which this behaviour
                // is expected as it is built-in, log error
                if (language !== null && language !== 'en') {
                    console.error('Missing translation for: \'' + messageId + '\' in language ' + language);
                    // fallback to English
                }

                // save English translation (should be the same on both sides)
                translations[messageId] = args[0];
            }

            // lookup plural translation
            if (usesPlurals && $.isArray(translations[messageId])) {
                var n = parseInt(args[1] || 1, 10),
                    key = me.getPluralForm(n),
                    maxKey = translations[messageId].length - 1;
                if (key > maxKey) {
                    key = maxKey;
                }
                args[0] = translations[messageId][key];
                args[1] = n;
            } else {
                // lookup singular translation
                args[0] = translations[messageId];
            }

            // format string
            var output = Helper.sprintf.apply(this, args);

            // if $element is given, apply text to element
            if ($element !== null) {
                // get last text node of element
                var content = $element.contents();
                if (content.length > 1) {
                    content[content.length - 1].nodeValue = ' ' + output;
                } else {
                    $element.text(output);
                }
            }

            return output;
        };

        /**
         * per language functions to use to determine the plural form
         *
         * @see    {@link http://localization-guide.readthedocs.org/en/latest/l10n/pluralforms.html}
         * @name   I18n.getPluralForm
         * @function
         * @param  {int} n
         * @return {int} array key
         */
        me.getPluralForm = function(n) {
            switch (language)
            {
                case 'fr':
                case 'oc':
                case 'zh':
                    return n > 1 ? 1 : 0;
                case 'pl':
                    return n === 1 ? 0 : (n % 10 >= 2 && n %10 <=4 && (n % 100 < 10 || n % 100 >= 20) ? 1 : 2);
                case 'ru':
                    return n % 10 === 1 && n % 100 !== 11 ? 0 : (n % 10 >= 2 && n % 10 <= 4 && (n % 100 < 10 || n % 100 >= 20) ? 1 : 2);
                case 'sl':
                    return n % 100 === 1 ? 1 : (n % 100 === 2 ? 2 : (n % 100 === 3 || n % 100 === 4 ? 3 : 0));
                // de, en, es, it, no, pt
                default:
                    return n !== 1 ? 1 : 0;
            }
        };

        /**
         * load translations into cache
         *
         * @name   I18n.loadTranslations
         * @function
         */
        me.loadTranslations = function()
        {
            var newLanguage = Helper.getCookie('lang');

            // auto-select language based on browser settings
            if (newLanguage.length === 0) {
                newLanguage = (navigator.language || navigator.userLanguage || 'en').substring(0, 2);
            }

            // if language is already used skip update
            if (newLanguage === language) {
                return;
            }

            // if language is built-in (English) skip update
            if (newLanguage === 'en') {
                language = 'en';
                return;
            }

            // if language is not supported, show error
            if (supportedLanguages.indexOf(newLanguage) === -1) {
                console.error('Language \'%s\' is not supported. Translation failed, fallback to English.', newLanguage);
                language = 'en';
                return;
            }

            // load strings from JSON
            $.getJSON('i18n/' + newLanguage + '.json', function(data) {
                language = newLanguage;
                translations = data;
                $(document).triggerHandler(languageLoadedEvent);
            }).fail(function (data, textStatus, errorMsg) {
                console.error('Language \'%s\' could not be loaded (%s: %s). Translation failed, fallback to English.', newLanguage, textStatus, errorMsg);
                language = 'en';
            });
        };

        /**
         * resets state, used for unit testing
         *
         * @name   I18n.reset
         * @function
         */
        me.reset = function(mockLanguage, mockTranslations)
        {
            language = mockLanguage || null;
            translations = mockTranslations || {};
        };

        return me;
    })();

    /**
     * handles everything related to en/decryption
     *
     * @name CryptTool
     * @class
     */
    var CryptTool = (function () {
        var me = {};

        /**
         * compress a message (deflate compression), returns base64 encoded data
         *
         * @name   CryptTool.compress
         * @function
         * @private
         * @param  {string} message
         * @return {string} base64 data
         */
        function compress(message)
        {
            return Base64.toBase64( RawDeflate.deflate( Base64.utob(message) ) );
        }

        /**
         * decompress a message compressed with cryptToolcompress()
         *
         * @name   CryptTool.decompress
         * @function
         * @private
         * @param  {string} data - base64 data
         * @return {string} message
         */
        function decompress(data)
        {
            return Base64.btou( RawDeflate.inflate( Base64.fromBase64(data) ) );
        }

        /**
         * compress, then encrypt message with given key and password
         *
         * @name   CryptTool.cipher
         * @function
         * @param  {string} key
         * @param  {string} password
         * @param  {string} message
         * @return {string} data - JSON with encrypted data
         */
        me.cipher = function(key, password, message)
        {
            // Galois Counter Mode, keysize 256 bit, authentication tag 128 bit
            var options = {
                mode: 'gcm',
                ks: 256,
                ts: 128
            };

            if ((password || '').trim().length === 0) {
                return sjcl.encrypt(key, compress(message), options);
            }
            return sjcl.encrypt(key + sjcl.codec.hex.fromBits(sjcl.hash.sha256.hash(password)), compress(message), options);
        };

        /**
         * decrypt message with key, then decompress
         *
         * @name   CryptTool.decipher
         * @function
         * @param  {string} key
         * @param  {string} password
         * @param  {string} data - JSON with encrypted data
         * @return {string} decrypted message, empty if decryption failed
         */
        me.decipher = function(key, password, data)
        {
            if (data !== undefined) {
                try {
                    return decompress(sjcl.decrypt(key, data));
                } catch(err) {
                    try {
                        return decompress(sjcl.decrypt(key + sjcl.codec.hex.fromBits(sjcl.hash.sha256.hash(password)), data));
                    } catch(e) {
                        return '';
                    }
                }
            }
        };

        /**
         * checks whether the crypt tool has collected enough entropy
         *
         * @name   CryptTool.isEntropyReady
         * @function
         * @return {bool}
         */
        me.isEntropyReady = function()
        {
            return sjcl.random.isReady();
        };

        /**
         * add a listener function, triggered when enough entropy is available
         *
         * @name   CryptTool.addEntropySeedListener
         * @function
         * @param {function} func
         */
        me.addEntropySeedListener = function(func)
        {
            sjcl.random.addEventListener('seeded', func);
        };

        /**
         * returns a random symmetric key
         *
         * @name   CryptTool.getSymmetricKey
         * @function
         * @return {string} func
         */
        me.getSymmetricKey = function()
        {
            return sjcl.codec.base64.fromBits(sjcl.random.randomWords(8, 0), 0);
        };

        return me;
    })();

    /**
     * (Model) Data source (aka MVC)
     *
     * @name   Model
     * @class
     */
    var Model = (function () {
        var me = {};

        var pasteData = null,
            $templates;

        var id = null, symmetricKey = null;

        /**
         * returns the expiration set in the HTML
         *
         * @name   Model.getExpirationDefault
         * @function
         * @return string
         */
        me.getExpirationDefault = function()
        {
            return $('#pasteExpiration').val();
        };

        /**
         * returns the format set in the HTML
         *
         * @name   Model.getFormatDefault
         * @function
         * @return string
         */
        me.getFormatDefault = function()
        {
            return $('#pasteFormatter').val();
        };

        /**
         * returns the paste data (inlduing the cipher data)
         *
<<<<<<< HEAD
         * @name   Model.getPasteData
=======
         * @name   Model.getCipherData
         * @function
         * @return boolean
         */
        me.hasCipherData = function()
        {
            return me.getCipherData().length > 0;
        };

        /**
         * returns the cipher data
         *
         * @name   Model.getCipherData
>>>>>>> db7c7e2e
         * @function
         * @param {function} callback (optional) Called when data is available
         * @param {function} useCache (optional) Whether to use the cache or
         *                            force a data reload. Default: true
         * @return string
         */
        me.getPasteData = function(callback, useCache)
        {
<<<<<<< HEAD
            // use cache if possible/allowed
            if (useCache !== false && pasteData !== null) {
                //execute callback
                if (typeof callback === 'function') {
                    return callback(pasteData);
                }

                // alternatively just using inline
                return pasteData;
            }

            // reload data
            Uploader.prepare();
            Uploader.setUrl(Helper.baseUri() + '?' + me.getPasteId());

            Uploader.setFailure(function (status, data) {
                // revert loading status…
                Alert.hideLoading();
                TopNav.showViewButtons();

                // show error message
                Alert.showError(Uploader.parseUploadError(status, data, 'getting paste data'));
            })
            Uploader.setSuccess(function (status, data) {
                pasteData = data;

                if (typeof callback === 'function') {
                    return callback(data);
                }
            })
            Uploader.run();
        }
=======
            return $cipherData.text();
        };
>>>>>>> db7c7e2e

        /**
         * get the pastes unique identifier from the URL,
         * eg. https://example.com/path/?c05354954c49a487#dfdsdgdgdfgdf returns c05354954c49a487
         *
         * @name   Model.getPasteId
         * @function
         * @return {string} unique identifier
         * @throws {string}
         */
        me.getPasteId = function()
        {
            if (id === null) {
                id = window.location.search.substring(1);

                if (id === '') {
                    throw 'no paste id given';
                }
            }

            return id;
        };

        /**
         * return the deciphering key stored in anchor part of the URL
         *
         * @name   Model.getPasteKey
         * @function
         * @return {string|null} key
         * @throws {string}
         */
        me.getPasteKey = function()
        {
            if (symmetricKey === null) {
                symmetricKey = window.location.hash.substring(1);

                if (symmetricKey === '') {
                    throw 'no encryption key given';
                }

                // Some web 2.0 services and redirectors add data AFTER the anchor
                // (such as &utm_source=...). We will strip any additional data.
                var ampersandPos = symmetricKey.indexOf('&');
                if (ampersandPos > -1)
                {
                    symmetricKey = symmetricKey.substring(0, ampersandPos);
                }
            }

            return symmetricKey;
        };

        /**
         * returns a jQuery copy of the HTML template
         *
         * @name Model.getTemplate
         * @function
         * @param  {string} name - the name of the template
         * @return {jQuery}
         */
        me.getTemplate = function(name)
        {
            // find template
            var $element = $templates.find('#' + name + 'template').clone(true);
            // change ID to avoid collisions (one ID should really be unique)
            return $element.prop('id', name);
        };

        /**
         * resets state, used for unit testing
         *
         * @name   Model.reset
         * @function
         */
        me.reset = function()
        {
<<<<<<< HEAD
            pasteData = $templates = id = symmetricKey = null;
        }
=======
            $cipherData = $templates = id = symmetricKey = null;
        };
>>>>>>> db7c7e2e

        /**
         * init navigation manager
         *
         * preloads jQuery elements
         *
         * @name   Model.init
         * @function
         */
        me.init = function()
        {
            $templates = $('#templates');
        };

        return me;
    })();

    /**
     * Helper functions for user interface
     *
     * everything directly UI-related, which fits nowhere else
     *
     * @name   UiHelper
     * @class
     */
    var UiHelper = (function () {
        var me = {};

        /**
         * handle history (pop) state changes
         *
         * currently this does only handle redirects to the home page.
         *
         * @name   UiHelper.historyChange
         * @private
         * @function
         * @param  {Event} event
         */
        function historyChange(event)
        {
            var currentLocation = Helper.baseUri();
            if (event.originalEvent.state === null && // no state object passed
                event.target.location.href === currentLocation && // target location is home page
                window.location.href === currentLocation // and we are not already on the home page
            ) {
                // redirect to home page
                window.location.href = currentLocation;
            }
        }

        /**
         * reload the page
         *
         * This takes the user to the PrivateBin homepage.
         *
         * @name   UiHelper.reloadHome
         * @function
         */
        me.reloadHome = function()
        {
            window.location.href = Helper.baseUri();
        };

        /**
         * checks whether the element is currently visible in the viewport (so
         * the user can actually see it)
         *
         * @see    {@link https://stackoverflow.com/a/40658647}
         * @name   UiHelper.isVisible
         * @function
         * @param  {jQuery} $element The link hash to move to.
         */
        me.isVisible = function($element)
        {
            var elementTop = $element.offset().top;
            var viewportTop = $(window).scrollTop();
            var viewportBottom = viewportTop + $(window).height();

            return elementTop > viewportTop && elementTop < viewportBottom;
        };

        /**
         * scrolls to a specific element
         *
         * @see    {@link https://stackoverflow.com/questions/4198041/jquery-smooth-scroll-to-an-anchor#answer-12714767}
         * @name   UiHelper.scrollTo
         * @function
         * @param  {jQuery}           $element        The link hash to move to.
         * @param  {(number|string)}  animationDuration passed to jQuery .animate, when set to 0 the animation is skipped
         * @param  {string}           animationEffect   passed to jQuery .animate
         * @param  {function}         finishedCallback  function to call after animation finished
         */
        me.scrollTo = function($element, animationDuration, animationEffect, finishedCallback)
        {
            var $body = $('html, body'),
                margin = 50,
                callbackCalled = false;

            //calculate destination place
            var dest = 0;
            // if it would scroll out of the screen at the bottom only scroll it as
            // far as the screen can go
            if ($element.offset().top > $(document).height() - $(window).height()) {
                dest = $(document).height() - $(window).height();
            } else {
                dest = $element.offset().top - margin;
            }
            // skip animation if duration is set to 0
            if (animationDuration === 0) {
                window.scrollTo(0, dest);
            } else {
                // stop previous animation
                $body.stop();
                // scroll to destination
                $body.animate({
                    scrollTop: dest
                }, animationDuration, animationEffect);
            }

            // as we have finished we can enable scrolling again
            $body.queue(function (next) {
                if (!callbackCalled) {
                    // call user function if needed
                    if (typeof finishedCallback !== 'undefined') {
                        finishedCallback();
                    }

                    // prevent calling this function twice
                    callbackCalled = true;
                }
                next();
            });
        };

        /**
         * trigger a history (pop) state change
         *
         * used to test the UiHelper.historyChange private function
         *
         * @name   UiHelper.mockHistoryChange
         * @function
         * @param  {string} state   (optional) state to mock
         */
        me.mockHistoryChange = function(state)
        {
            if (typeof state === 'undefined') {
                state = null;
            }
            historyChange($.Event('popstate', {originalEvent: new PopStateEvent('popstate', {state: state}), target: window}));
        };

        /**
         * initialize
         *
         * @name   UiHelper.init
         * @function
         */
        me.init = function()
        {
            // update link to home page
            $('.reloadlink').prop('href', Helper.baseUri());

            $(window).on('popstate', historyChange);
        };

        return me;
    })();

    /**
     * Alert/error manager
     *
     * @name   Alert
     * @class
     */
    var Alert = (function () {
        var me = {};

        var $errorMessage,
            $loadingIndicator,
            $statusMessage,
            $remainingTime;

        var currentIcon;

        var alertType = [
            'loading', // not in bootstrap, but using a good value here
            'info', // status icon
            'warning', // not used yet
            'danger' // error icon
        ];

        var customHandler;

        /**
         * forwards a request to the i18n module and shows the element
         *
         * @name   Alert.handleNotification
         * @private
         * @function
         * @param  {int} id - id of notification
         * @param  {jQuery} $element - jQuery object
         * @param  {string|array} args
         * @param  {string|null} icon - optional, icon
         */
        function handleNotification(id, $element, args, icon)
        {
            // basic parsing/conversion of parameters
            if (typeof icon === 'undefined') {
                icon = null;
            }
            if (typeof args === 'undefined') {
                args = null;
            } else if (typeof args === 'string') {
                // convert string to array if needed
                args = [args];
            }

            // pass to custom handler if defined
            if (typeof customHandler === 'function') {
                var handlerResult = customHandler(alertType[id], $element, args, icon);
                if (handlerResult === true) {
                    // if it returns true, skip own handler
                    return;
                }
                if (handlerResult instanceof jQuery) {
                    // continue processing with new element
                    $element = handlerResult;
                    icon = null; // icons not supported in this case
                }
            }

            // handle icon
            if (icon !== null && // icon was passed
                icon !== currentIcon[id] // and it differs from current icon
            ) {
                var $glyphIcon = $element.find(':first');

                // remove (previous) icon
                $glyphIcon.removeClass(currentIcon[id]);

                // any other thing as a string (e.g. 'null') (only) removes the icon
                if (typeof icon === 'string') {
                    // set new icon
                    currentIcon[id] = 'glyphicon-' + icon;
                    $glyphIcon.addClass(currentIcon[id]);
                }
            }

            // show text
            if (args !== null) {
                // add jQuery object to it as first parameter
                args.unshift($element);
                // pass it to I18n
                I18n._.apply(this, args);
            }

            // show notification
            $element.removeClass('hidden');
        }

        /**
         * display a status message
         *
         * This automatically passes the text to I18n for translation.
         *
         * @name   Alert.showStatus
         * @function
         * @param  {string|array} message     string, use an array for %s/%d options
         * @param  {string|null}  icon        optional, the icon to show,
         *                                    default: leave previous icon
         */
        me.showStatus = function(message, icon)
        {
            console.info('status shown: ', message);
            handleNotification(1, $statusMessage, message, icon);
        };

        /**
         * display an error message
         *
         * This automatically passes the text to I18n for translation.
         *
         * @name   Alert.showError
         * @function
         * @param  {string|array} message     string, use an array for %s/%d options
         * @param  {string|null}  icon        optional, the icon to show, default:
         *                                    leave previous icon
         */
        me.showError = function(message, icon)
        {
            console.error('error message shown: ', message);
            handleNotification(3, $errorMessage, message, icon);
        };

        /**
         * display remaining message
         *
         * This automatically passes the text to I18n for translation.
         *
         * @name   Alert.showRemaining
         * @function
         * @param  {string|array} message     string, use an array for %s/%d options
         */
        me.showRemaining = function(message)
        {
            console.info('remaining message shown: ', message);
            handleNotification(1, $remainingTime, message);
        };

        /**
         * shows a loading message, optionally with a percentage
         *
         * This automatically passes all texts to the i10s module.
         *
         * @name   Alert.showLoading
         * @function
         * @param  {string|array|null} message      optional, use an array for %s/%d options, default: 'Loading…'
         * @param  {string|null}       icon         optional, the icon to show, default: leave previous icon
         */
        me.showLoading = function(message, icon)
        {
            if (typeof message !== 'undefined' && message !== null) {
                console.info('status changed: ', message);
            }

            // default message text
            if (typeof message === 'undefined') {
                message = 'Loading…';
            }

            handleNotification(0, $loadingIndicator, message, icon);

            // show loading status (cursor)
            $('body').addClass('loading');
        };

        /**
         * hides the loading message
         *
         * @name   Alert.hideLoading
         * @function
         */
        me.hideLoading = function()
        {
            $loadingIndicator.addClass('hidden');

            // hide loading cursor
            $('body').removeClass('loading');
        };

        /**
         * hides any status/error messages
         *
         * This does not include the loading message.
         *
         * @name   Alert.hideMessages
         * @function
         */
        me.hideMessages = function()
        {
            // also possible: $('.statusmessage').addClass('hidden');
            $statusMessage.addClass('hidden');
            $errorMessage.addClass('hidden');
        };

        /**
         * set a custom handler, which gets all notifications.
         *
         * This handler gets the following arguments:
         * alertType (see array), $element, args, icon
         * If it returns true, the own processing will be stopped so the message
         * will not be displayed. Otherwise it will continue.
         * As an aditional feature it can return q jQuery element, which will
         * then be used to add the message there. Icons are not supported in
         * that case and will be ignored.
         * Pass 'null' to reset/delete the custom handler.
         * Note that there is no notification when a message is supposed to get
         * hidden.
         *
         * @name   Alert.setCustomHandler
         * @function
         * @param {function|null} newHandler
         */
        me.setCustomHandler = function(newHandler)
        {
            customHandler = newHandler;
        };

        /**
         * init status manager
         *
         * preloads jQuery elements
         *
         * @name   Alert.init
         * @function
         */
        me.init = function()
        {
            // hide "no javascript" error message
            $('#noscript').hide();

            // not a reset, but first set of the elements
            $errorMessage = $('#errormessage');
            $loadingIndicator = $('#loadingindicator');
            $statusMessage = $('#status');
            $remainingTime = $('#remainingtime');

            currentIcon = [
                'glyphicon-time', // loading icon
                'glyphicon-info-sign', // status icon
                '', // reserved for warning, not used yet
                'glyphicon-alert' // error icon
            ];
        };

        return me;
    })();

    /**
     * handles paste status/result
     *
     * @name   PasteStatus
     * @class
     */
    var PasteStatus = (function () {
        var me = {};

        var $pasteSuccess,
            $pasteUrl,
            $remainingTime,
            $shortenButton;

        /**
         * forward to URL shortener
         *
         * @name   PasteStatus.sendToShortener
         * @private
         * @function
         */
        function sendToShortener()
        {
            window.location.href = $shortenButton.data('shortener') +
                                   encodeURIComponent($pasteUrl.attr('href'));
        }

        /**
         * Forces opening the paste if the link does not do this automatically.
         *
         * This is necessary as browsers will not reload the page when it is
         * already loaded (which is fake as it is set via history.pushState()).
         *
         * @name   PasteStatus.pasteLinkClick
         * @function
         */
        function pasteLinkClick()
        {
            // check if location is (already) shown in URL bar
            if (window.location.href === $pasteUrl.attr('href')) {
                // if so we need to load link by reloading the current site
                window.location.reload(true);
            }
        }

        /**
         * creates a notification after a successfull paste upload
         *
         * @name   PasteStatus.createPasteNotification
         * @function
         * @param  {string} url
         * @param  {string} deleteUrl
         */
        me.createPasteNotification = function(url, deleteUrl)
        {
            $('#pastelink').html(
                I18n._(
                    'Your paste is <a id="pasteurl" href="%s">%s</a> <span id="copyhint">(Hit [Ctrl]+[c] to copy)</span>',
                    url, url
                )
            );
            // save newly created element
            $pasteUrl = $('#pasteurl');
            // and add click event
            $pasteUrl.click(pasteLinkClick);

            // shorten button
            $('#deletelink').html('<a href="' + deleteUrl + '">' + I18n._('Delete data') + '</a>');

            // show result
            $pasteSuccess.removeClass('hidden');
            // we pre-select the link so that the user only has to [Ctrl]+[c] the link
            Helper.selectText($pasteUrl[0]);
        };

        /**
         * shows the remaining time
         *
         * @name PasteStatus.showRemainingTime
         * @function
         * @param {object} pasteMetaData
         */
        me.showRemainingTime = function(pasteMetaData)
        {
            if (pasteMetaData.burnafterreading) {
                // display paste "for your eyes only" if it is deleted

                // the paste has been deleted when the JSON with the ciphertext
                // has been downloaded

                Alert.showRemaining("FOR YOUR EYES ONLY. Don't close this window, this message can't be displayed again.");
                $remainingTime.addClass('foryoureyesonly');

                // discourage cloning (it cannot really be prevented)
                TopNav.hideCloneButton();

            } else if (pasteMetaData.expire_date) {
                // display paste expiration
                var expiration = Helper.secondsToHuman(pasteMetaData.remaining_time),
                    expirationLabel = [
                        'This document will expire in %d ' + expiration[1] + '.',
                        'This document will expire in %d ' + expiration[1] + 's.'
                    ];

                Alert.showRemaining([expirationLabel, expiration[0]]);
                $remainingTime.removeClass('foryoureyesonly');
            } else {
                // never expires
                return;
            }

            // in the end, display notification
            $remainingTime.removeClass('hidden');
        };

        /**
         * hides the remaining time and successful upload notification
         *
         * @name PasteStatus.hideMessages
         * @function
         */
        me.hideMessages = function()
        {
            $remainingTime.addClass('hidden');
            $pasteSuccess.addClass('hidden');
        };

        /**
         * init status manager
         *
         * preloads jQuery elements
         *
         * @name   PasteStatus.init
         * @function
         */
        me.init = function()
        {
            $pasteSuccess = $('#pastesuccess');
            // $pasteUrl is saved in me.createPasteNotification() after creation
            $remainingTime = $('#remainingtime');
            $shortenButton = $('#shortenbutton');

            // bind elements
            $shortenButton.click(sendToShortener);
        };

        return me;
    })();

    /**
     * password prompt
     *
     * @name Prompt
     * @class
     */
    var Prompt = (function () {
        var me = {};

        var $passwordDecrypt,
            $passwordForm,
            $passwordModal;

        var password = '';

        /**
         * submit a password in the modal dialog
         *
         * @name Prompt.submitPasswordModal
         * @private
         * @function
         * @param  {Event} event
         */
        function submitPasswordModal(event)
        {
            event.preventDefault();

            // get input
            password = $passwordDecrypt.val();

            // hide modal
            $passwordModal.modal('hide');

            PasteDecrypter.run();
        }

        /**
         * ask the user for the password and set it
         *
         * @name Prompt.requestPassword
         * @function
         */
        me.requestPassword = function()
        {
            // show new bootstrap method (if available)
            if ($passwordModal.length !== 0) {
                $passwordModal.modal({
                    backdrop: 'static',
                    keyboard: false
                });
                return;
            }

            // fallback to old method for page template
            var newPassword = prompt(I18n._('Please enter the password for this paste:'), '');
            if (newPassword === null) {
                throw 'password prompt canceled';
            }
            if (password.length === 0) {
                // recurse…
                return me.requestPassword();
            }

            password = newPassword;
        };

        /**
         * get the cached password
         *
         * If you do not get a password with this function
         * (returns an empty string), use requestPassword.
         *
         * @name   Prompt.getPassword
         * @function
         * @return {string}
         */
        me.getPassword = function()
        {
            return password;
        };

        /**
         * resets the password to an empty string
         *
         * @name   Prompt.reset
         * @function
         */
        me.reset = function()
        {
            // reset internal
            password = '';

            // and also reset UI
            $passwordDecrypt.val('');
        }

        /**
         * init status manager
         *
         * preloads jQuery elements
         *
         * @name   Prompt.init
         * @function
         */
        me.init = function()
        {
            $passwordDecrypt = $('#passworddecrypt');
            $passwordForm = $('#passwordform');
            $passwordModal = $('#passwordmodal');

            // bind events

            // focus password input when it is shown
            $passwordModal.on('shown.bs.Model', function () {
                $passwordDecrypt.focus();
            });
            // handle Model password submission
            $passwordForm.submit(submitPasswordModal);
        };

        return me;
    })();

    /**
     * Manage paste/message input, and preview tab
     *
     * Note that the actual preview is handled by PasteViewer.
     *
     * @name   Editor
     * @class
     */
    var Editor = (function () {
        var me = {};

        var $editorTabs,
            $messageEdit,
            $messagePreview,
            $message;

        var isPreview = false;

        /**
         * support input of tab character
         *
         * @name   Editor.supportTabs
         * @function
         * @param  {Event} event
         * @this $message (but not used, so it is jQuery-free, possibly faster)
         */
        function supportTabs(event)
        {
            var keyCode = event.keyCode || event.which;
            // tab was pressed
            if (keyCode === 9) {
                // get caret position & selection
                var val   = this.value,
                    start = this.selectionStart,
                    end   = this.selectionEnd;
                // set textarea value to: text before caret + tab + text after caret
                this.value = val.substring(0, start) + '\t' + val.substring(end);
                // put caret at right position again
                this.selectionStart = this.selectionEnd = start + 1;
                // prevent the textarea to lose focus
                event.preventDefault();
            }
        }

        /**
         * view the Editor tab
         *
         * @name   Editor.viewEditor
         * @function
         * @param  {Event} event - optional
         */
        function viewEditor(event)
        {
            // toggle buttons
            $messageEdit.addClass('active');
            $messagePreview.removeClass('active');

            PasteViewer.hide();

            // reshow input
            $message.removeClass('hidden');

            me.focusInput();

            // finish
            isPreview = false;

            // prevent jumping of page to top
            if (typeof event !== 'undefined') {
                event.preventDefault();
            }
        }

        /**
         * view the preview tab
         *
         * @name   Editor.viewPreview
         * @function
         * @param  {Event} event
         */
        function viewPreview(event)
        {
            // toggle buttons
            $messageEdit.removeClass('active');
            $messagePreview.addClass('active');

            // hide input as now preview is shown
            $message.addClass('hidden');

            // show preview
            PasteViewer.setText($message.val());
            if (AttachmentViewer.hasAttachmentData()) {
                var attachmentData = AttachmentViewer.getAttachmentData() || AttachmentViewer.getAttachmentLink().attr('href');
                AttachmentViewer.handleAttachmentPreview(AttachmentViewer.getAttachmentPreview(), attachmentData);
            }
            PasteViewer.run();

            // finish
            isPreview = true;

            // prevent jumping of page to top
            if (typeof event !== 'undefined') {
                event.preventDefault();
            }
        }

        /**
         * get the state of the preview
         *
         * @name   Editor.isPreview
         * @function
         */
        me.isPreview = function()
        {
            return isPreview;
        };

        /**
         * reset the Editor view
         *
         * @name   Editor.resetInput
         * @function
         */
        me.resetInput = function()
        {
            // go back to input
            if (isPreview) {
                viewEditor();
            }

            // clear content
            $message.val('');
        };

        /**
         * shows the Editor
         *
         * @name   Editor.show
         * @function
         */
        me.show = function()
        {
            $message.removeClass('hidden');
            $editorTabs.removeClass('hidden');
        };

        /**
         * hides the Editor
         *
         * @name   Editor.reset
         * @function
         */
        me.hide = function()
        {
            $message.addClass('hidden');
            $editorTabs.addClass('hidden');
        };

        /**
         * focuses the message input
         *
         * @name   Editor.focusInput
         * @function
         */
        me.focusInput = function()
        {
            $message.focus();
        };

        /**
         * sets a new text
         *
         * @name   Editor.setText
         * @function
         * @param {string} newText
         */
        me.setText = function(newText)
        {
            $message.val(newText);
        };

        /**
         * returns the current text
         *
         * @name   Editor.getText
         * @function
         * @return {string}
         */
        me.getText = function()
        {
            return $message.val();
        };

        /**
         * init status manager
         *
         * preloads jQuery elements
         *
         * @name   Editor.init
         * @function
         */
        me.init = function()
        {
            $editorTabs = $('#editorTabs');
            $message = $('#message');

            // bind events
            $message.keydown(supportTabs);

            // bind click events to tab switchers (a), but save parent of them
            // (li)
            $messageEdit = $('#messageedit').click(viewEditor).parent();
            $messagePreview = $('#messagepreview').click(viewPreview).parent();
        };

        return me;
    })();

    /**
     * (view) Parse and show paste.
     *
     * @name   PasteViewer
     * @class
     */
    var PasteViewer = (function () {
        var me = {};

        var $placeholder,
            $prettyMessage,
            $prettyPrint,
            $plainText;

        var text,
            format = 'plaintext',
            isDisplayed = false,
            isChanged = true; // by default true as nothing was parsed yet

        /**
         * apply the set format on paste and displays it
         *
         * @name   PasteViewer.parsePaste
         * @private
         * @function
         */
        function parsePaste()
        {
            // skip parsing if no text is given
            if (text === '') {
                return;
            }

            // escape HTML entities, link URLs, sanitize
            var escapedLinkedText = Helper.urls2links(
                    $('<div />').text(text).html()
                ),
                sanitizedLinkedText = DOMPurify.sanitize(escapedLinkedText);
            $plainText.html(sanitizedLinkedText);
            $prettyPrint.html(sanitizedLinkedText);

            switch (format) {
                case 'markdown':
                    var converter = new showdown.Converter({
                        strikethrough: true,
                        tables: true,
                        tablesHeaderId: true
                    });
                    // let showdown convert the HTML and sanitize HTML *afterwards*!
                    $plainText.html(
                        DOMPurify.sanitize(converter.makeHtml(text))
                    );
                    // add table classes from bootstrap css
                    $plainText.find('table').addClass('table-condensed table-bordered');
                    break;
                case 'syntaxhighlighting':
                    // yes, this is really needed to initialize the environment
                    if (typeof prettyPrint === 'function')
                    {
                        prettyPrint();
                    }

                    $prettyPrint.html(
                        DOMPurify.sanitize(
                            prettyPrintOne(escapedLinkedText, null, true)
                        )
                    );
                    // fall through, as the rest is the same
                default: // = 'plaintext'
                    $prettyPrint.css('white-space', 'pre-wrap');
                    $prettyPrint.css('word-break', 'normal');
                    $prettyPrint.removeClass('prettyprint');
            }
        }

        /**
         * displays the paste
         *
         * @name   PasteViewer.showPaste
         * @private
         * @function
         */
        function showPaste()
        {
            // instead of "nothing" better display a placeholder
            if (text === '') {
                $placeholder.removeClass('hidden');
                return;
            }
            // otherwise hide the placeholder
            $placeholder.addClass('hidden');

            switch (format) {
                case 'markdown':
                    $plainText.removeClass('hidden');
                    $prettyMessage.addClass('hidden');
                    break;
                default:
                    $plainText.addClass('hidden');
                    $prettyMessage.removeClass('hidden');
                    break;
            }
        }

        /**
         * sets the format in which the text is shown
         *
         * @name   PasteViewer.setFormat
         * @function
         * @param {string} newFormat the new format
         */
        me.setFormat = function(newFormat)
        {
            // skip if there is no update
            if (format === newFormat) {
                return;
            }

            // needs to update display too, if we switch from or to Markdown
            if (format === 'markdown' || newFormat === 'markdown') {
                isDisplayed = false;
            }

            format = newFormat;
            isChanged = true;
        };

        /**
         * returns the current format
         *
         * @name   PasteViewer.getFormat
         * @function
         * @return {string}
         */
        me.getFormat = function()
        {
            return format;
        };

        /**
         * returns whether the current view is pretty printed
         *
         * @name   PasteViewer.isPrettyPrinted
         * @function
         * @return {bool}
         */
        me.isPrettyPrinted = function()
        {
            return $prettyPrint.hasClass('prettyprinted');
        };

        /**
         * sets the text to show
         *
         * @name   PasteViewer.setText
         * @function
         * @param {string} newText the text to show
         */
        me.setText = function(newText)
        {
            if (text !== newText) {
                text = newText;
                isChanged = true;
            }
        };

        /**
         * gets the current cached text
         *
         * @name   PasteViewer.getText
         * @function
         * @return {string}
         */
        me.getText = function()
        {
            return text;
        };

        /**
         * show/update the parsed text (preview)
         *
         * @name   PasteViewer.run
         * @function
         */
        me.run = function()
        {
            if (isChanged) {
                parsePaste();
                isChanged = false;
            }

            if (!isDisplayed) {
                showPaste();
                isDisplayed = true;
            }
        };

        /**
         * hide parsed text (preview)
         *
         * @name   PasteViewer.hide
         * @function
         */
        me.hide = function()
        {
            if (!isDisplayed) {
                console.warn('PasteViewer was called to hide the parsed view, but it is already hidden.');
            }

            $plainText.addClass('hidden');
            $prettyMessage.addClass('hidden');
            $placeholder.addClass('hidden');
            AttachmentViewer.hideAttachmentPreview();

            isDisplayed = false;
        };

        /**
         * init status manager
         *
         * preloads jQuery elements
         *
         * @name   PasteViewer.init
         * @function
         */
        me.init = function()
        {
            $placeholder = $('#placeholder');
            $plainText = $('#plaintext');
            $prettyMessage = $('#prettymessage');
            $prettyPrint = $('#prettyprint');

            // check requirements
            if (typeof prettyPrintOne !== 'function') {
                Alert.showError([
                    'The library %s is not available. This may cause display errors.',
                    'pretty print'
                ]);
            }
            if (typeof showdown !== 'object') {
                Alert.showError([
                    'The library %s is not available. This may cause display errors.',
                    'showdown'
                ]);
            }

            // get default option from template/HTML or fall back to set value
            format = Model.getFormatDefault() || format;
            text = '';
            isDisplayed = false;
            isChanged = true;
        };

        return me;
    })();

    /**
     * (view) Show attachment and preview if possible
     *
     * @name   AttachmentViewer
     * @class
     */
    var AttachmentViewer = (function () {
        var me = {};

        var $attachmentLink;
        var $attachmentPreview;
        var $attachment;
        var attachmentData;
        var file;
        var $fileInput;
        var $dragAndDropFileName;
        var attachmentHasPreview = false;

        /**
         * sets the attachment but does not yet show it
         *
         * @name   AttachmentViewer.setAttachment
         * @function
         * @param {string} attachmentData - base64-encoded data of file
         * @param {string} fileName - optional, file name
         */
        me.setAttachment = function(attachmentData, fileName)
        {
            // IE does not support setting a data URI on an a element
            // Convert dataURI to a Blob and use msSaveBlob to download
            if (window.Blob && navigator.msSaveBlob) {
                $attachmentLink.off('click').on('click', function () {
                    // data URI format: data:[<mediaType>][;base64],<data>

                    // position in data URI string of where data begins
                    var base64Start = attachmentData.indexOf(',') + 1;
                    // position in data URI string of where mediaType ends
                    var mediaTypeEnd = attachmentData.indexOf(';');

                    // extract mediaType
                    var mediaType = attachmentData.substring(5, mediaTypeEnd);
                    // extract data and convert to binary
                    var decodedData = Base64.atob(attachmentData.substring(base64Start));

                    // Transform into a Blob
                    var decodedDataLength = decodedData.length;
                    var buf = new Uint8Array(decodedDataLength);

                    for (var i = 0; i < decodedDataLength; i++) {
                        buf[i] = decodedData.charCodeAt(i);
                    }

                    var blob = new window.Blob([ buf ], { type: mediaType });
                    navigator.msSaveBlob(blob, fileName);
                });
            } else {
                $attachmentLink.attr('href', attachmentData);
            }

            if (typeof fileName !== 'undefined') {
                $attachmentLink.attr('download', fileName);
            }

            me.handleAttachmentPreview($attachmentPreview, attachmentData);
        };

        /**
         * displays the attachment
         *
         * @name AttachmentViewer.showAttachment
         * @function
         */
        me.showAttachment = function()
        {
            $attachment.removeClass('hidden');

            if (attachmentHasPreview) {
                $attachmentPreview.removeClass('hidden');
            }
        };

        /**
         * removes the attachment
         *
         * This automatically hides the attachment containers too, to
         * prevent an inconsistent display.
         *
         * @name AttachmentViewer.removeAttachment
         * @function
         */
        me.removeAttachment = function()
        {
            if (!$attachment.length) {
                return;
            }
            me.hideAttachment();
            me.hideAttachmentPreview();
            $attachmentLink.removeAttr('href');
            $attachmentLink.removeAttr('download');
            $attachmentLink.off('click');
            $attachmentPreview.html('');

            file = undefined;
            attachmentData = undefined;
        };

        /**
         * hides the attachment
         *
         * This will not hide the preview (see AttachmentViewer.hideAttachmentPreview
         * for that) nor will it hide the attachment link if it was moved somewhere
         * else (see AttachmentViewer.moveAttachmentTo).
         *
         * @name AttachmentViewer.hideAttachment
         * @function
         */
        me.hideAttachment = function()
        {
            $attachment.addClass('hidden');
        };

        /**
         * hides the attachment preview
         *
         * @name AttachmentViewer.hideAttachmentPreview
         * @function
         */
        me.hideAttachmentPreview = function()
        {
            if ($attachmentPreview) {
                $attachmentPreview.addClass('hidden');
            }
        };

        /**
         * checks if there is an attachment
         *
         * @name   AttachmentViewer.hasAttachment
         * @function
         */
        me.hasAttachment = function()
        {
            if (!$attachment.length) {
                return false;
            }
            var link = $attachmentLink.prop('href');
            return (typeof link !== 'undefined' && link !== '');
        };

        /**
         * checks if there is attachment data available
         *
         * @name   AttachmentViewer.hasAttachmentData
         * @function
         */
        me.hasAttachmentData = function()
        {
            if ($attachment.length) {
                return true;
            }
            return false;
        };

        /**
         * return the attachment
         *
         * @name   AttachmentViewer.getAttachment
         * @function
         * @returns {array}
         */
        me.getAttachment = function()
        {
            return [
                $attachmentLink.prop('href'),
                $attachmentLink.prop('download')
            ];
        };

        /**
         * moves the attachment link to another element
         *
         * It is advisable to hide the attachment afterwards (AttachmentViewer.hideAttachment)
         *
         * @name   AttachmentViewer.moveAttachmentTo
         * @function
         * @param {jQuery} $element - the wrapper/container element where this should be moved to
         * @param {string} label - the text to show (%s will be replaced with the file name), will automatically be translated
         */
        me.moveAttachmentTo = function($element, label)
        {
            // move elemement to new place
            $attachmentLink.appendTo($element);

            // update text
            I18n._($attachmentLink, label, $attachmentLink.attr('download'));
        };

        /**
         * read file data as dataURL using the FileReader API
         *
         * @name   AttachmentViewer.readFileData
         * @function
         * @param {object} loadedFile The loaded file.
         * @see {@link https://developer.mozilla.org/en-US/docs/Web/API/FileReader#readAsDataURL()}
         */
        me.readFileData = function (loadedFile) {
            if (typeof FileReader === 'undefined') {
                // revert loading status…
                me.hideAttachment();
                me.hideAttachmentPreview();
                Alert.showError('Your browser does not support uploading encrypted files. Please use a newer browser.');
                return;
            }

            var fileReader = new FileReader();
            if (loadedFile === undefined) {
                loadedFile = $fileInput[0].files[0];
                $dragAndDropFileName.text('');
            } else {
                $dragAndDropFileName.text(loadedFile.name);
            }

            file = loadedFile;

            fileReader.onload = function (event) {
                var dataURL = event.target.result;
                attachmentData = dataURL;

                if (Editor.isPreview()) {
                    me.handleAttachmentPreview($attachmentPreview, dataURL);
                    $attachmentPreview.removeClass('hidden');
                }
            };
            fileReader.readAsDataURL(loadedFile);
        };

        /**
         * handle the preview of files that can either be an image, video, audio or pdf element
         *
         * @name   AttachmentViewer.handleAttachmentPreview
         * @function
         * @argument {jQuery} $targetElement where the preview should be appended.
         * @argument {File Data} data of the file to be displayed.
         */
        me.handleAttachmentPreview = function ($targetElement, data) {
            if (data) {
                // source: https://developer.mozilla.org/en-US/docs/Web/API/FileReader#readAsDataURL()
                var mimeType = data.slice(
                    data.indexOf('data:') + 5,
                    data.indexOf(';base64,')
                );

                attachmentHasPreview = true;
                if (mimeType.match(/image\//i)) {
                    $targetElement.html(
                        $(document.createElement('img'))
                            .attr('src', data)
                            .attr('class', 'img-thumbnail')
                    );
                } else if (mimeType.match(/video\//i)) {
                    $targetElement.html(
                        $(document.createElement('video'))
                            .attr('controls', 'true')
                            .attr('autoplay', 'true')
                            .attr('class', 'img-thumbnail')

                            .append($(document.createElement('source'))
                            .attr('type', mimeType)
                            .attr('src', data))
                    );
                } else if (mimeType.match(/audio\//i)) {
                    $targetElement.html(
                        $(document.createElement('audio'))
                            .attr('controls', 'true')
                            .attr('autoplay', 'true')

                            .append($(document.createElement('source'))
                            .attr('type', mimeType)
                            .attr('src', data))
                    );
                } else if (mimeType.match(/\/pdf/i)) {
                    // PDFs are only displayed if the filesize is smaller than about 1MB (after base64 encoding).
                    // Bigger filesizes currently cause crashes in various browsers.
                    // See also: https://code.google.com/p/chromium/issues/detail?id=69227

                    // Firefox crashes with files that are about 1.5MB
                    // The performance with 1MB files is bearable
                    if (data.length > 1398488) {
                        Alert.showError('File too large, to display a preview. Please download the attachment.');
                        return;
                    }

                    // Fallback for browsers, that don't support the vh unit
                    var clientHeight = $(window).height();

                    $targetElement.html(
                        $(document.createElement('embed'))
                            .attr('src', data)
                            .attr('type', 'application/pdf')
                            .attr('class', 'pdfPreview')
                            .css('height', clientHeight)
                    );
                } else {
                    attachmentHasPreview = false;
                }
            }
        };

        /**
         * attaches the file attachment drag & drop handler to the page
         *
         * @name   AttachmentViewer.addDragDropHandler
         * @function
         */
        me.addDragDropHandler = function () {
            if (typeof $fileInput === 'undefined' || $fileInput.length === 0) {
                return;
            }

            var ignoreDragDrop = function(event) {
                event.stopPropagation();
                event.preventDefault();
            };

            var drop = function(event) {
                var evt = event.originalEvent;
                evt.stopPropagation();
                evt.preventDefault();

                if ($fileInput) {
                    var file = evt.dataTransfer.files[0];
                    //Clear the file input:
                    $fileInput.wrap('<form>').closest('form').get(0).reset();
                    $fileInput.unwrap();
                    //Only works in Chrome:
                    //fileInput[0].files = e.dataTransfer.files;

                    me.readFileData(file);
                }
            };

            $(document).on('drop', drop);
            $(document).on('dragenter', ignoreDragDrop);
            $(document).on('dragover', ignoreDragDrop);
            $fileInput.on("change", function () {
                me.readFileData();
            });
        };

        /**
         * attaches the clipboard attachment handler to the page
         *
         * @name   AttachmentViewer.addClipboardEventHandler
         * @function
         */
        me.addClipboardEventHandler = function () {
            $(document).on('paste',
                    function (event) {
                        var items = (event.clipboardData || event.originalEvent.clipboardData).items;
                        for (var i in items) {
                            if (items.hasOwnProperty(i)) {
                                var item = items[i];
                                if (item.kind === 'file') {
                                    me.readFileData(item.getAsFile());
                                }
                            }
                        }
                    });
        };


        /**
         * getter for attachment data
         *
         * @name   AttachmentViewer.getAttachmentData
         * @function
         * @return {jQuery}
         */
        me.getAttachmentData = function () {
            return attachmentData;
        };

        /**
         * getter for attachment link
         *
         * @name   AttachmentViewer.getAttachmentLink
         * @function
         * @return {jQuery}
         */
        me.getAttachmentLink = function () {
            return $attachmentLink;
        };

        /**
         * getter for attachment preview
         *
         * @name   AttachmentViewer.getAttachmentPreview
         * @function
         * @return {jQuery}
         */
        me.getAttachmentPreview = function () {
            return $attachmentPreview;
        };

        /**
         * getter for file data, returns the file contents
         *
         * @name   AttachmentViewer.getFile
         * @function
         * @return {string}
         */
        me.getFile = function () {
            return file;
        };

        /**
         * initiate
         *
         * preloads jQuery elements
         *
         * @name   AttachmentViewer.init
         * @function
         */
        me.init = function()
        {
            $attachment = $('#attachment');
            if($attachment.length){
                $attachmentLink = $('#attachment a');
                $attachmentPreview = $('#attachmentPreview');
                $dragAndDropFileName = $('#dragAndDropFileName');

                $fileInput = $('#file');
                me.addDragDropHandler();
                me.addClipboardEventHandler();
            }
        }

        return me;
    })();

    /**
     * (view) Shows discussion thread and handles replies
     *
     * @name   DiscussionViewer
     * @class
     */
    var DiscussionViewer = (function () {
        var me = {};

        var $commentTail,
            $discussion,
            $reply,
            $replyMessage,
            $replyNickname,
            $replyStatus,
            $commentContainer;

        var replyCommentId;

        /**
         * initializes the templates
         *
         * @name   DiscussionViewer.initTemplates
         * @private
         * @function
         */
        function initTemplates()
        {
            $reply = Model.getTemplate('reply');
            $replyMessage = $reply.find('#replymessage');
            $replyNickname = $reply.find('#nickname');
            $replyStatus = $reply.find('#replystatus');

            // cache jQuery elements
            $commentTail = Model.getTemplate('commenttail');
        }

        /**
         * open the comment entry when clicking the "Reply" button of a comment
         *
         * @name   DiscussionViewer.openReply
         * @private
         * @function
         * @param  {Event} event
         */
        function openReply(event)
        {
            var $source = $(event.target);

            // clear input
            $replyMessage.val('');
            $replyNickname.val('');

            // get comment id from source element
            replyCommentId = $source.parent().prop('id').split('_')[1];

            // move to correct position
            $source.after($reply);

            // show
            $reply.removeClass('hidden');
            $replyMessage.focus();

            event.preventDefault();
        }

        /**
         * custom handler for displaying notifications in own status message area
         *
         * @name   DiscussionViewer.handleNotification
         * @function
         * @param  {string} alertType
         * @return {bool|jQuery}
         */
        me.handleNotification = function(alertType)
        {
            // ignore loading messages
            if (alertType === 'loading') {
                return false;
            }

            if (alertType === 'danger') {
                $replyStatus.removeClass('alert-info');
                $replyStatus.addClass('alert-danger');
                $replyStatus.find(':first').removeClass('glyphicon-alert');
                $replyStatus.find(':first').addClass('glyphicon-info-sign');
            } else {
                $replyStatus.removeClass('alert-danger');
                $replyStatus.addClass('alert-info');
                $replyStatus.find(':first').removeClass('glyphicon-info-sign');
                $replyStatus.find(':first').addClass('glyphicon-alert');
            }

            return $replyStatus;
        };

        /**
         * adds another comment
         *
         * @name   DiscussionViewer.addComment
         * @function
         * @param {object} comment
         * @param {string} commentText
         * @param {string} nickname
         */
        me.addComment = function(comment, commentText, nickname)
        {
            if (commentText === '') {
                commentText = 'comment decryption failed';
            }

            // create new comment based on template
            var $commentEntry = Model.getTemplate('comment');
            $commentEntry.prop('id', 'comment_' + comment.id);
            var $commentEntryData = $commentEntry.find('div.commentdata');

            // set & parse text
            $commentEntryData.html(
                DOMPurify.sanitize(
                    Helper.urls2links(commentText)
                )
            );

            // set nickname
            if (nickname.length > 0) {
                $commentEntry.find('span.nickname').text(nickname);
            } else {
                $commentEntry.find('span.nickname').html('<i></i>');
                I18n._($commentEntry.find('span.nickname i'), 'Anonymous');
            }

            // set date
            $commentEntry.find('span.commentdate')
                      .text(' (' + (new Date(comment.meta.postdate * 1000).toLocaleString()) + ')')
                      .attr('title', 'CommentID: ' + comment.id);

            // if an avatar is available, display it
            if (comment.meta.vizhash) {
                $commentEntry.find('span.nickname')
                             .before(
                                '<img src="' + comment.meta.vizhash + '" class="vizhash" /> '
                             );
                $(document).on('languageLoaded', function () {
                    $commentEntry.find('img.vizhash')
                                 .prop('title', I18n._('Avatar generated from IP address'));
                });
            }

            // starting point (default value/fallback)
            var $place = $commentContainer;

            // if parent comment exists
            var $parentComment = $('#comment_' + comment.parentid);
            if ($parentComment.length) {
                // use parent as position for new comment, so it is shifted
                // to the right
                $place = $parentComment;
            }

            // finally append comment
            $place.append($commentEntry);
        };

        /**
         * finishes the discussion area after last comment
         *
         * @name   DiscussionViewer.finishDiscussion
         * @function
         */
        me.finishDiscussion = function()
        {
            // add 'add new comment' area
            $commentContainer.append($commentTail);

            // show discussions
            $discussion.removeClass('hidden');
        };

        /**
         * removes the old discussion and prepares everything for creating a new
         * one.
         *
         * @name   DiscussionViewer.prepareNewDiscussion
         * @function
         */
        me.prepareNewDiscussion = function()
        {
            $commentContainer.html('');
            $discussion.addClass('hidden');

            // (re-)init templates
            initTemplates();
        };

        /**
         * returns the users message from the reply form
         *
         * @name   DiscussionViewer.getReplyMessage
         * @function
         * @return {String}
         */
        me.getReplyMessage = function()
        {
            return $replyMessage.val();
        };

        /**
         * returns the users nickname (if any) from the reply form
         *
         * @name   DiscussionViewer.getReplyNickname
         * @function
         * @return {String}
         */
        me.getReplyNickname = function()
        {
            return $replyNickname.val();
        };

        /**
         * returns the id of the parent comment the user is replying to
         *
         * @name   DiscussionViewer.getReplyCommentId
         * @function
         * @return {int|undefined}
         */
        me.getReplyCommentId = function()
        {
            return replyCommentId;
        };

        /**
         * highlights a specific comment and scrolls to it if necessary
         *
         * @name   DiscussionViewer.highlightComment
         * @function
         * @param {string} commentId
         * @param {bool} fadeOut - whether to fade out the comment
         */
        me.highlightComment = function(commentId, fadeOut)
        {
            var $comment = $('#comment_' + commentId);
            // in case comment does not exist, cancel
            if ($comment.length === 0) {
                return;
            }

            var highlightComment = function () {
                $comment.addClass('highlight');
                if (fadeOut === true) {
                    setTimeout(function () {
                        $comment.removeClass('highlight');
                    }, 300);
                }
            };

            if (UiHelper.isVisible($comment)) {
                return highlightComment();
            }

            UiHelper.scrollTo($comment, 100, 'swing', highlightComment);
        };

        /**
         * initiate
         *
         * preloads jQuery elements
         *
         * @name   DiscussionViewer.init
         * @function
         */
        me.init = function()
        {
            // bind events to templates (so they are later cloned)
            $('#commenttailtemplate, #commenttemplate').find('button').on('click', openReply);
            $('#replytemplate').find('button').on('click', PasteEncrypter.sendComment);

            $commentContainer = $('#commentcontainer');
            $discussion = $('#discussion');
        };

        return me;
    })();

    /**
     * Manage top (navigation) bar
     *
     * @name   TopNav
     * @param  {object} window
     * @param  {object} document
     * @class
     */
    var TopNav = (function (window, document) {
        var me = {};

        var createButtonsDisplayed = false;
        var viewButtonsDisplayed = false;

        var $attach,
            $burnAfterReading,
            $burnAfterReadingOption,
            $cloneButton,
            $customAttachment,
            $expiration,
            $fileRemoveButton,
            $fileWrap,
            $formatter,
            $newButton,
            $openDiscussion,
            $openDiscussionOption,
            $password,
            $passwordInput,
            $rawTextButton,
<<<<<<< HEAD
            $sendButton,
            $retryButton;
=======
            $qrCodeLink,
            $sendButton;
>>>>>>> db7c7e2e

        var pasteExpiration = '1week',
            retryButtonCallback;

        /**
         * set the expiration on bootstrap templates in dropdown
         *
         * @name   TopNav.updateExpiration
         * @private
         * @function
         * @param  {Event} event
         */
        function updateExpiration(event)
        {
            // get selected option
            var target = $(event.target);

            // update dropdown display and save new expiration time
            $('#pasteExpirationDisplay').text(target.text());
            pasteExpiration = target.data('expiration');

            event.preventDefault();
        }

        /**
         * set the format on bootstrap templates in dropdown
         *
         * @name   TopNav.updateFormat
         * @private
         * @function
         * @param  {Event} event
         */
        function updateFormat(event)
        {
            // get selected option
            var $target = $(event.target);

            // update dropdown display and save new format
            var newFormat = $target.data('format');
            $('#pasteFormatterDisplay').text($target.text());
            PasteViewer.setFormat(newFormat);

            // update preview
            if (Editor.isPreview()) {
                PasteViewer.run();
            }

            event.preventDefault();
        }

        /**
         * when "burn after reading" is checked, disable discussion
         *
         * @name   TopNav.changeBurnAfterReading
         * @private
         * @function
         */
        function changeBurnAfterReading()
        {
            if ($burnAfterReading.is(':checked')) {
                $openDiscussionOption.addClass('buttondisabled');
                $openDiscussion.prop('checked', false);

                // if button is actually disabled, force-enable it and uncheck other button
                $burnAfterReadingOption.removeClass('buttondisabled');
            } else {
                $openDiscussionOption.removeClass('buttondisabled');
            }
        }

        /**
         * when discussion is checked, disable "burn after reading"
         *
         * @name   TopNav.changeOpenDiscussion
         * @private
         * @function
         */
        function changeOpenDiscussion()
        {
            if ($openDiscussion.is(':checked')) {
                $burnAfterReadingOption.addClass('buttondisabled');
                $burnAfterReading.prop('checked', false);

                // if button is actually disabled, force-enable it and uncheck other button
                $openDiscussionOption.removeClass('buttondisabled');
            } else {
                $burnAfterReadingOption.removeClass('buttondisabled');
            }
        }

        /**
         * return raw text
         *
         * @name   TopNav.rawText
         * @private
         * @function
         */
        function rawText()
        {
            TopNav.hideAllButtons();
            Alert.showLoading('Showing raw text…', 'time');
            var paste = PasteViewer.getText();

            // push a new state to allow back navigation with browser back button
            history.pushState(
                {type: 'raw'},
                document.title,
                // recreate paste URL
                Helper.baseUri() + '?' + Model.getPasteId() + '#' +
                Model.getPasteKey()
            );

            // we use text/html instead of text/plain to avoid a bug when
            // reloading the raw text view (it reverts to type text/html)
            var $head = $('head').children().not('noscript, script, link[type="text/css"]');
            var newDoc = document.open('text/html', 'replace');
            newDoc.write('<!DOCTYPE html><html><head>');
            for (var i = 0; i < $head.length; i++) {
                newDoc.write($head[i].outerHTML);
            }
            newDoc.write('</head><body><pre>' + DOMPurify.sanitize(paste) + '</pre></body></html>');
            newDoc.close();
        }

        /**
         * saves the language in a cookie and reloads the page
         *
         * @name   TopNav.setLanguage
         * @private
         * @function
         * @param  {Event} event
         */
        function setLanguage(event)
        {
            document.cookie = 'lang=' + $(event.target).data('lang');
            UiHelper.reloadHome();
        }

        /**
         * hides all messages and creates a new paste
         *
         * @name   TopNav.clickNewPaste
         * @private
         * @function
         */
        function clickNewPaste()
        {
            Controller.hideStatusMessages();
            Controller.newPaste();
        }

        /**
         * retrys some callback registered before
         *
         * @name   TopNav.clickRetryButton
         * @private
         * @function
         * @param  {Event} event
         */
        function clickRetryButton(event)
        {
            retryButtonCallback(event);
        }

        /**
         * removes the existing attachment
         *
         * @name   TopNav.removeAttachment
         * @private
         * @function
         * @param  {Event} event
         */
        function removeAttachment(event)
        {
            // if custom attachment is used, remove it first
            if (!$customAttachment.hasClass('hidden')) {
                AttachmentViewer.removeAttachment();
                $customAttachment.addClass('hidden');
                $fileWrap.removeClass('hidden');
            }

            // our up-to-date jQuery can handle it :)
            $fileWrap.find('input').val('');

            // pevent '#' from appearing in the URL
            event.preventDefault();
        }

        /**
         * Shows the QR code of the current paste (URL).
         *
         * @name   TopNav.displayQrCode
         * @private
         * @function
         */
        function displayQrCode()
        {
            var qrCanvas = kjua({
                render: 'canvas',
                text: window.location.href
            });
            $('#qrcode-display').html(qrCanvas);
        }

        /**
         * Shows all navigation elements for viewing an existing paste
         *
         * @name   TopNav.showViewButtons
         * @function
         */
        me.showViewButtons = function()
        {
            if (viewButtonsDisplayed) {
                console.warn('showViewButtons: view buttons are already displayed');
                return;
            }

            $newButton.removeClass('hidden');
            $cloneButton.removeClass('hidden');
            $rawTextButton.removeClass('hidden');
            $qrCodeLink.removeClass('hidden');

            viewButtonsDisplayed = true;
        };

        /**
         * Hides all navigation elements for viewing an existing paste
         *
         * @name   TopNav.hideViewButtons
         * @function
         */
        me.hideViewButtons = function()
        {
            if (!viewButtonsDisplayed) {
                console.warn('hideViewButtons: view buttons are already hidden');
                return;
            }

            $cloneButton.addClass('hidden');
            $newButton.addClass('hidden');
            $rawTextButton.addClass('hidden');
            $qrCodeLink.addClass('hidden');

            viewButtonsDisplayed = false;
        };

        /**
         * Hides all elements belonging to existing pastes
         *
         * @name   TopNav.hideAllButtons
         * @function
         */
        me.hideAllButtons = function()
        {
            me.hideViewButtons();
            me.hideCreateButtons();
        };

        /**
         * shows all elements needed when creating a new paste
         *
         * @name   TopNav.showCreateButtons
         * @function
         */
        me.showCreateButtons = function()
        {
            if (createButtonsDisplayed) {
                console.warn('showCreateButtons: create buttons are already displayed');
                return;
            }

            $attach.removeClass('hidden');
            $burnAfterReadingOption.removeClass('hidden');
            $expiration.removeClass('hidden');
            $formatter.removeClass('hidden');
            $newButton.removeClass('hidden');
            $openDiscussionOption.removeClass('hidden');
            $password.removeClass('hidden');
            $sendButton.removeClass('hidden');

            createButtonsDisplayed = true;
        };

        /**
         * shows all elements needed when creating a new paste
         *
         * @name   TopNav.hideCreateButtons
         * @function
         */
        me.hideCreateButtons = function()
        {
            if (!createButtonsDisplayed) {
                console.warn('hideCreateButtons: create buttons are already hidden');
                return;
            }

            $newButton.addClass('hidden');
            $sendButton.addClass('hidden');
            $expiration.addClass('hidden');
            $formatter.addClass('hidden');
            $burnAfterReadingOption.addClass('hidden');
            $openDiscussionOption.addClass('hidden');
            $password.addClass('hidden');
            $attach.addClass('hidden');

            createButtonsDisplayed = false;
        };

        /**
         * only shows the "new paste" button
         *
         * @name   TopNav.showNewPasteButton
         * @function
         */
        me.showNewPasteButton = function()
        {
            $newButton.removeClass('hidden');
        };

        /**
         * only shows the "retry" button
         *
         * @name   TopNav.showRetryButton
         * @function
         */
        me.showRetryButton = function()
        {
            $retryButton.removeClass('hidden');
        }

        /**
         * hides the "retry" button
         *
         * @name   TopNav.hideRetryButton
         * @function
         */
        me.hideRetryButton = function()
        {
            $retryButton.addClass('hidden');
        }

        /**
         * only hides the clone button
         *
         * @name   TopNav.hideCloneButton
         * @function
         */
        me.hideCloneButton = function()
        {
            $cloneButton.addClass('hidden');
        };

        /**
         * only hides the raw text button
         *
         * @name   TopNav.hideRawButton
         * @function
         */
        me.hideRawButton = function()
        {
            $rawTextButton.addClass('hidden');
        };

        /**
         * hides the file selector in attachment
         *
         * @name   TopNav.hideFileSelector
         * @function
         */
        me.hideFileSelector = function()
        {
            $fileWrap.addClass('hidden');
        };


        /**
         * shows the custom attachment
         *
         * @name   TopNav.showCustomAttachment
         * @function
         */
        me.showCustomAttachment = function()
        {
            $customAttachment.removeClass('hidden');
        };

        /**
         * collapses the navigation bar, only if expanded
         *
         * @name   TopNav.collapseBar
         * @function
         */
        me.collapseBar = function()
        {
            if ($('#navbar').attr('aria-expanded') === 'true') {
                $('.navbar-toggle').click();
            }
        };

        /**
         * returns the currently set expiration time
         *
         * @name   TopNav.getExpiration
         * @function
         * @return {int}
         */
        me.getExpiration = function()
        {
            return pasteExpiration;
        };

        /**
         * returns the currently selected file(s)
         *
         * @name   TopNav.getFileList
         * @function
         * @return {FileList|null}
         */
        me.getFileList = function()
        {
            var $file = $('#file');

            // if no file given, return null
            if (!$file.length || !$file[0].files.length) {
                return null;
            }

            // ensure the selected file is still accessible
            if (!($file[0].files && $file[0].files[0])) {
                return null;
            }

            return $file[0].files;
        };

        /**
         * returns the state of the burn after reading checkbox
         *
         * @name   TopNav.getExpiration
         * @function
         * @return {bool}
         */
        me.getBurnAfterReading = function()
        {
            return $burnAfterReading.is(':checked');
        };

        /**
         * returns the state of the discussion checkbox
         *
         * @name   TopNav.getOpenDiscussion
         * @function
         * @return {bool}
         */
        me.getOpenDiscussion = function()
        {
            return $openDiscussion.is(':checked');
        };

        /**
         * returns the entered password
         *
         * @name   TopNav.getPassword
         * @function
         * @return {string}
         */
        me.getPassword = function()
        {
            return $passwordInput.val();
        };

        /**
         * returns the element where custom attachments can be placed
         *
         * Used by AttachmentViewer when an attachment is cloned here.
         *
         * @name   TopNav.getCustomAttachment
         * @function
         * @return {jQuery}
         */
        me.getCustomAttachment = function()
        {
            return $customAttachment;
        };

        /**
         * Set a function to call when the retry button is clicked.
         *
         * @name   TopNav.setRetryCallback
         * @function
         * @param {function} callback
         */
        me.setRetryCallback = function(callback)
        {
            retryButtonCallback = callback;
        }

        /**
         * init navigation manager
         *
         * preloads jQuery elements
         *
         * @name   TopNav.init
         * @function
         */
        me.init = function()
        {
            $attach = $('#attach');
            $burnAfterReading = $('#burnafterreading');
            $burnAfterReadingOption = $('#burnafterreadingoption');
            $cloneButton = $('#clonebutton');
            $customAttachment = $('#customattachment');
            $expiration = $('#expiration');
            $fileRemoveButton = $('#fileremovebutton');
            $fileWrap = $('#filewrap');
            $formatter = $('#formatter');
            $newButton = $('#newbutton');
            $openDiscussion = $('#opendiscussion');
            $openDiscussionOption = $('#opendiscussionoption');
            $password = $('#password');
            $passwordInput = $('#passwordinput');
            $rawTextButton = $('#rawtextbutton');
            $retryButton = $('#retrybutton');
            $sendButton = $('#sendbutton');
            $qrCodeLink = $('#qrcodelink');

            // bootstrap template drop down
            $('#language ul.dropdown-menu li a').click(setLanguage);
            // page template drop down
            $('#language select option').click(setLanguage);

            // bind events
            $burnAfterReading.change(changeBurnAfterReading);
            $openDiscussionOption.change(changeOpenDiscussion);
            $newButton.click(clickNewPaste);
            $sendButton.click(PasteEncrypter.sendPaste);
            $cloneButton.click(Controller.clonePaste);
            $rawTextButton.click(rawText);
            $retryButton.click(clickRetryButton);
            $fileRemoveButton.click(removeAttachment);
            $qrCodeLink.click(displayQrCode);

            // bootstrap template drop downs
            $('ul.dropdown-menu li a', $('#expiration').parent()).click(updateExpiration);
            $('ul.dropdown-menu li a', $('#formatter').parent()).click(updateFormat);

            // initiate default state of checkboxes
            changeBurnAfterReading();
            changeOpenDiscussion();

            // get default value from template or fall back to set value
            pasteExpiration = Model.getExpirationDefault() || pasteExpiration;

            createButtonsDisplayed = false;
            viewButtonsDisplayed = false;
        };

        return me;
    })(window, document);

    /**
     * Responsible for AJAX requests, transparently handles encryption…
     *
     * @name   Uploader
     * @class
     */
    var Uploader = (function () {
        var me = {};

        var successFunc = null,
            failureFunc = null,
            url,
            data,
            symmetricKey,
            password;

        /**
         * public variable ('constant') for errors to prevent magic numbers
         *
         * @name   Uploader.error
         * @readonly
         * @enum   {Object}
         */
        me.error = {
            okay: 0,
            custom: 1,
            unknown: 2,
            serverError: 3
        };

        /**
         * ajaxHeaders to send in AJAX requests
         *
         * @name   Uploader.ajaxHeaders
         * @private
         * @readonly
         * @enum   {Object}
         */
        var ajaxHeaders = {'X-Requested-With': 'JSONHttpRequest'};

        /**
         * called after successful upload
         *
         * @name   Uploader.checkCryptParameters
         * @private
         * @function
         * @throws {string}
         */
        function checkCryptParameters()
        {
            // workaround for this nasty 'bug' in ECMAScript
            // see https://stackoverflow.com/questions/18808226/why-is-typeof-null-object
            var typeOfKey = typeof symmetricKey;
            if (symmetricKey === null) {
                typeOfKey = 'null';
            }

            // in case of missing preparation, throw error
            switch (typeOfKey) {
                case 'string':
                    // already set, all right
                    return;
                case 'null':
                    // needs to be generated auto-generate
                    symmetricKey = CryptTool.getSymmetricKey();
                    break;
                default:
                    console.error('current invalid symmetricKey:', symmetricKey);
                    throw 'symmetricKey is invalid, probably the module was not prepared';
            }
            // password is optional
        }

        /**
         * called after successful upload
         *
         * @name   Uploader.success
         * @private
         * @function
         * @param {int} status
         * @param {int} result - optional
         */
        function success(status, result)
        {
            // add useful data to result
            result.encryptionKey = symmetricKey;
            result.requestData = data;

            if (successFunc !== null) {
                successFunc(status, result);
            }
        }

        /**
         * called after a upload failure
         *
         * @name   Uploader.fail
         * @private
         * @function
         * @param {int} status - internal code
         * @param {int} result - original error code
         */
        function fail(status, result)
        {
            if (failureFunc !== null) {
                failureFunc(status, result);
            }
        }

        /**
         * actually uploads the data
         *
         * @name   Uploader.run
         * @function
         */
        me.run = function()
        {
            $.ajax({
                type: 'POST',
                url: url,
                data: data,
                dataType: 'json',
                headers: ajaxHeaders,
                success: function(result) {
                    if (result.status === 0) {
                        success(0, result);
                    } else if (result.status === 1) {
                        fail(1, result);
                    } else {
                        fail(2, result);
                    }
                }
            })
            .fail(function(jqXHR, textStatus, errorThrown) {
                console.error(textStatus, errorThrown);
                fail(3, jqXHR);
            });
        };

        /**
         * set success function
         *
         * @name   Uploader.setUrl
         * @function
         * @param {function} newUrl
         */
        me.setUrl = function(newUrl)
        {
            url = newUrl;
        };

        /**
         * sets the password to use (first value) and optionally also the
         * encryption key (not recommend, it is automatically generated).
         *
         * Note: Call this after prepare() as prepare() resets these values.
         *
         * @name   Uploader.setCryptValues
         * @function
         * @param {string} newPassword
         * @param {string} newKey       - optional
         */
        me.setCryptParameters = function(newPassword, newKey)
        {
            password = newPassword;

            if (typeof newKey !== 'undefined') {
                symmetricKey = newKey;
            }
        };

        /**
         * set success function
         *
         * @name   Uploader.setSuccess
         * @function
         * @param {function} func
         */
        me.setSuccess = function(func)
        {
            successFunc = func;
        };

        /**
         * set failure function
         *
         * @name   Uploader.setFailure
         * @function
         * @param {function} func
         */
        me.setFailure = function(func)
        {
            failureFunc = func;
        };

        /**
         * prepares a new upload
         *
         * Call this when doing a new upload to reset any data from potential
         * previous uploads. Must be called before any other method of this
         * module.
         *
         * @name   Uploader.prepare
         * @function
         * @return {object}
         */
        me.prepare = function()
        {
            // entropy should already be checked!

            // reset password
            password = '';

            // reset key, so it a new one is generated when it is used
            symmetricKey = null;

            // reset data
            successFunc = null;
            failureFunc = null;
            url = Helper.baseUri();
            data = {};
        };

        /**
         * encrypts and sets the data
         *
         * @name   Uploader.setData
         * @function
         * @param {string} index
         * @param {mixed} element
         */
        me.setData = function(index, element)
        {
            checkCryptParameters();
            data[index] = CryptTool.cipher(symmetricKey, password, element);
        };

        /**
         * set the additional metadata to send unencrypted
         *
         * @name   Uploader.setUnencryptedData
         * @function
         * @param {string} index
         * @param {mixed} element
         */
        me.setUnencryptedData = function(index, element)
        {
            data[index] = element;
        };

        /**
         * set the additional metadata to send unencrypted passed at once
         *
         * @name   Uploader.setUnencryptedData
         * @function
         * @param {object} newData
         */
        me.setUnencryptedBulkData = function(newData)
        {
            $.extend(data, newData);
        };

        /**
         * Helper, which parses shows a general error message based on the result of the Uploader
         *
         * @name    Uploader.parseUploadError
         * @function
         * @param {int} status
         * @param {object} data
         * @param {string} doThisThing - a human description of the action, which was tried
         * @return {array}
         */
        me.parseUploadError = function(status, data, doThisThing) {
            var errorArray;

            switch (status) {
                case me.error.custom:
                    errorArray = ['Could not ' + doThisThing + ': %s', data.message];
                    break;
                case me.error.unknown:
                    errorArray = ['Could not ' + doThisThing + ': %s', I18n._('unknown status')];
                    break;
                case me.error.serverError:
                    errorArray = ['Could not ' + doThisThing + ': %s', I18n._('server error or not responding')];
                    break;
                default:
                    errorArray = ['Could not ' + doThisThing + ': %s', I18n._('unknown error')];
                    break;
            }

            return errorArray;
        };

        /**
         * init Uploader
         *
         * @name   Uploader.init
         * @function
         */
        me.init = function()
        {
            // nothing yet
        };

        return me;
    })();

    /**
     * (controller) Responsible for encrypting paste and sending it to server.
     *
     * Does upload, encryption is done transparently by Uploader.
     *
     * @name PasteEncrypter
     * @class
     */
    var PasteEncrypter = (function () {
        var me = {};

        var requirementsChecked = false;

        /**
         * checks whether there is a suitable amount of entrophy
         *
         * @name PasteEncrypter.checkRequirements
         * @private
         * @function
         * @param {function} retryCallback - the callback to execute to retry the upload
         * @return {bool}
         */
        function checkRequirements(retryCallback) {
            // skip double requirement checks
            if (requirementsChecked === true) {
                return true;
            }

            if (!CryptTool.isEntropyReady()) {
                // display a message and wait
                Alert.showStatus('Please move your mouse for more entropy…');

                CryptTool.addEntropySeedListener(retryCallback);
                return false;
            }

            requirementsChecked = true;

            return true;
        }

        /**
         * called after successful paste upload
         *
         * @name PasteEncrypter.showCreatedPaste
         * @private
         * @function
         * @param {int} status
         * @param {object} data
         */
        function showCreatedPaste(status, data) {
            Alert.hideLoading();

            var url = Helper.baseUri() + '?' + data.id + '#' + data.encryptionKey,
                deleteUrl = Helper.baseUri() + '?pasteid=' + data.id + '&deletetoken=' + data.deletetoken;

            Alert.hideMessages();

            // show notification
            PasteStatus.createPasteNotification(url, deleteUrl);

            // show new URL in browser bar
            history.pushState({type: 'newpaste'}, document.title, url);

            TopNav.showViewButtons();
            TopNav.hideRawButton();
            Editor.hide();

            // parse and show text
            // (preparation already done in me.sendPaste())
            PasteViewer.run();
        }

        /**
         * called after successful comment upload
         *
         * @name PasteEncrypter.showUploadedComment
         * @private
         * @function
         * @param {int} status
         * @param {object} data
         */
        function showUploadedComment(status, data) {
            // show success message
            Alert.showStatus('Comment posted.');

            // reload paste
            Controller.refreshPaste(function () {
                // highlight sent comment
                DiscussionViewer.highlightComment(data.id, true);
                // reset error handler
                Alert.setCustomHandler(null);
            });
        }

        /**
         * adds attachments to the Uploader
         *
         * @name PasteEncrypter.encryptAttachments
         * @private
         * @function
         * @param {function} callback - excuted when action is successful
         */
        function encryptAttachments(callback) {
            var file = AttachmentViewer.getAttachmentData();

            if (typeof file !== 'undefined' && file !== null) {
                var fileName = AttachmentViewer.getFile().name;

                Uploader.setData('attachment', file);
                Uploader.setData('attachmentname', fileName);

                // run callback
                return callback();
            } else if (AttachmentViewer.hasAttachment()) {
                // fall back to cloned part
                var attachment = AttachmentViewer.getAttachment();

                Uploader.setData('attachment', attachment[0]);
                Uploader.setData('attachmentname', attachment[1]);
                return callback();
            } else {
                // if there are no attachments, this is of course still successful
                return callback();
            }
        }

        /**
         * send a reply in a discussion
         *
         * @name   PasteEncrypter.sendComment
         * @function
         */
        me.sendComment = function()
        {
            Alert.hideMessages();
            Alert.setCustomHandler(DiscussionViewer.handleNotification);

            // UI loading state
            TopNav.hideAllButtons();
            Alert.showLoading('Sending comment…', 'cloud-upload');

            // get data
            var plainText = DiscussionViewer.getReplyMessage(),
                nickname = DiscussionViewer.getReplyNickname(),
                parentid = DiscussionViewer.getReplyCommentId();

            // do not send if there is no data
            if (plainText.length === 0) {
                // revert loading status…
                Alert.hideLoading();
                Alert.setCustomHandler(null);
                TopNav.showViewButtons();
                return;
            }

            // check entropy
            if (!checkRequirements(function () {
                me.sendComment();
            })) {
                return; // to prevent multiple executions
            }

            // prepare Uploader
            Uploader.prepare();
            Uploader.setCryptParameters(Prompt.getPassword(), Model.getPasteKey());

            // set success/fail functions
            Uploader.setSuccess(showUploadedComment);
            Uploader.setFailure(function (status, data) {
                // revert loading status…
                Alert.hideLoading();
                TopNav.showViewButtons();

                // show error message
                Alert.showError(
                    Uploader.parseUploadError(status, data, 'post comment')
                );

                // reset error handler
                Alert.setCustomHandler(null);
            });

            // fill it with unencrypted params
            Uploader.setUnencryptedData('pasteid', Model.getPasteId());
            if (typeof parentid === 'undefined') {
                // if parent id is not set, this is the top-most comment, so use
                // paste id as parent, as the root element of the discussion tree
                Uploader.setUnencryptedData('parentid', Model.getPasteId());
            } else {
                Uploader.setUnencryptedData('parentid', parentid);
            }

            // encrypt data
            Uploader.setData('data', plainText);

            if (nickname.length > 0) {
                Uploader.setData('nickname', nickname);
            }

            Uploader.run();
        };

        /**
         * sends a new paste to server
         *
         * @name   PasteEncrypter.sendPaste
         * @function
         */
        me.sendPaste = function()
        {
            // hide previous (error) messages
            Controller.hideStatusMessages();

            // UI loading state
            TopNav.hideAllButtons();
            Alert.showLoading('Sending paste…', 'cloud-upload');
            TopNav.collapseBar();

            // get data
            var plainText = Editor.getText(),
                format = PasteViewer.getFormat(),
                files = TopNav.getFileList() || AttachmentViewer.getFile() || AttachmentViewer.hasAttachment();

            // do not send if there is no data
            if (plainText.length === 0 && files === null) {
                // revert loading status…
                Alert.hideLoading();
                TopNav.showCreateButtons();
                return;
            }

            // check entropy
            if (!checkRequirements(function () {
                me.sendPaste();
            })) {
                return; // to prevent multiple executions
            }

            // prepare Uploader
            Uploader.prepare();
            Uploader.setCryptParameters(TopNav.getPassword());

            // set success/fail functions
            Uploader.setSuccess(showCreatedPaste);
            Uploader.setFailure(function (status, data) {
                // revert loading status…
                Alert.hideLoading();
                TopNav.showCreateButtons();

                // show error message
                Alert.showError(
                    Uploader.parseUploadError(status, data, 'create paste')
                );
            });

            // fill it with unencrypted submitted options
            Uploader.setUnencryptedBulkData({
                expire:           TopNav.getExpiration(),
                formatter:        format,
                burnafterreading: TopNav.getBurnAfterReading() ? 1 : 0,
                opendiscussion:   TopNav.getOpenDiscussion() ? 1 : 0
            });

            // prepare PasteViewer for later preview
            PasteViewer.setText(plainText);
            PasteViewer.setFormat(format);

            // encrypt cipher data
            Uploader.setData('data', plainText);

            // encrypt attachments
            encryptAttachments(
                function () {
                    // send data
                    Uploader.run();
                }
            );
        };

        /**
         * initialize
         *
         * @name   PasteEncrypter.init
         * @function
         */
        me.init = function()
        {
            // nothing yet
        };

        return me;
    })();

    /**
     * (controller) Responsible for decrypting cipherdata and passing data to view.
     *
     * Only decryption, no download.
     *
     * @name PasteDecrypter
     * @class
     */
    var PasteDecrypter = (function () {
        var me = {};

        /**
         * decrypt data or prompts for password in case of failure
         *
         * @name   PasteDecrypter.decryptOrPromptPassword
         * @private
         * @function
         * @param  {string} key
         * @param  {string} password - optional, may be an empty string
         * @param  {string} cipherdata
         * @throws {string}
         * @return {false|string} false, when unsuccessful or string (decrypted data)
         */
        function decryptOrPromptPassword(key, password, cipherdata)
        {
            // try decryption without password
            var plaindata = CryptTool.decipher(key, password, cipherdata);

            // if it fails, request password
            if (plaindata.length === 0 && password.length === 0) {
                // show prompt
                Prompt.requestPassword();

                // if password is there instantly (legacy method), re-try encryption
                if (Prompt.getPassword().length !== 0) {
                    // recursive
                    // note: an infinite loop is prevented as the previous if
                    // clause checks whether a password is already set and ignores
                    // errors when a password has been passed
                    return decryptOrPromptPassword(key, password, cipherdata);
                }

                // if password could not be received yet, the new modal is used,
                // which uses asyncronous event-driven methods to get the password.
                // Thus, we cannot do anything yet, we need to wait for the user
                // input.
                return false;
            }

            // if all tries failed, we can only return an error
            if (plaindata.length === 0) {
                throw 'failed to decipher data';
            }

            return plaindata;
        }

        /**
         * decrypt the actual paste text
         *
         * @name   PasteDecrypter.decryptPaste
         * @private
         * @function
         * @param  {object} paste - paste data in object form
         * @param  {string} key
         * @param  {string} password
         * @param  {bool} ignoreError - ignore decryption errors iof set to true
         * @return {bool} whether action was successful
         * @throws {string}
         */
        function decryptPaste(paste, key, password, ignoreError)
        {
            var plaintext;
            if (ignoreError === true) {
                plaintext = CryptTool.decipher(key, password, paste.data);
            } else {
                try {
                    plaintext = decryptOrPromptPassword(key, password, paste.data);
                } catch (err) {
                    throw 'failed to decipher paste text: ' + err;
                }
                if (plaintext === false) {
                    return false;
                }
            }

            // on success show paste
            PasteViewer.setFormat(paste.meta.formatter);
            PasteViewer.setText(plaintext);
            // trigger to show the text (attachment loaded afterwards)
            PasteViewer.run();

            return true;
        }

        /**
         * decrypts any attachment
         *
         * @name   PasteDecrypter.decryptAttachment
         * @private
         * @function
         * @param  {object} paste - paste data in object form
         * @param  {string} key
         * @param  {string} password
         * @return {bool} whether action was successful
         * @throws {string}
         */
        function decryptAttachment(paste, key, password)
        {
            var attachment, attachmentName;

            // decrypt attachment
            try {
                attachment = decryptOrPromptPassword(key, password, paste.attachment);
            } catch (err) {
                throw 'failed to decipher attachment: ' + err;
            }
            if (attachment === false) {
                return false;
            }

            // decrypt attachment name
            if (paste.attachmentname) {
                try {
                    attachmentName = decryptOrPromptPassword(key, password, paste.attachmentname);
                } catch (err) {
                    throw 'failed to decipher attachment name: ' + err;
                }
                if (attachmentName === false) {
                    return false;
                }
            }

            AttachmentViewer.setAttachment(attachment, attachmentName);
            AttachmentViewer.showAttachment();

            return true;
        }

        /**
         * decrypts all comments and shows them
         *
         * @name   PasteDecrypter.decryptComments
         * @private
         * @function
         * @param  {object} paste - paste data in object form
         * @param  {string} key
         * @param  {string} password
         * @return {bool} whether action was successful
         */
        function decryptComments(paste, key, password)
        {
            // remove potentially previous discussion
            DiscussionViewer.prepareNewDiscussion();

            // iterate over comments
            for (var i = 0; i < paste.comments.length; ++i) {
                var comment = paste.comments[i];

                DiscussionViewer.addComment(
                    comment,
                    CryptTool.decipher(key, password, comment.data),
                    CryptTool.decipher(key, password, comment.meta.nickname)
                );
            }

            DiscussionViewer.finishDiscussion();
            return true;
        }

        /**
         * show decrypted text in the display area, including discussion (if open)
         *
         * @name   PasteDecrypter.run
         * @function
         * @param  {Object} [paste] - (optional) object including comments to display (items = array with keys ('data','meta'))
         */
        me.run = function(paste)
        {
            Alert.hideMessages();
            Alert.showLoading('Decrypting paste…', 'cloud-download');

            if (typeof paste === 'undefined') {
                // get cipher data and wait until it is available
                Model.getPasteData(me.run);
                return;
            }

            var key = Model.getPasteKey(),
                password = Prompt.getPassword();

            if (PasteViewer.isPrettyPrinted()) {
                // don't decrypt twice
                return;
            }

            // try to decrypt the paste
            try {
                // decrypt attachments
                if (paste.attachment) {
                    if (AttachmentViewer.hasAttachmentData()) {
                        // try to decrypt paste and if it fails (because the password is
                        // missing) return to let JS continue and wait for user
                        if (!decryptAttachment(paste, key, password)) {
                            return;
                        }
                    }
                    // ignore empty paste, as this is allowed when pasting attachments
                    decryptPaste(paste, key, password, true);
                } else {
                    if (decryptPaste(paste, key, password) === false) {
                        return false;
                    }
                }

                // shows the remaining time (until) deletion
                PasteStatus.showRemainingTime(paste.meta);

                // if the discussion is opened on this paste, display it
                if (paste.meta.opendiscussion) {
                    decryptComments(paste, key, password);
                }

                Alert.hideLoading();
                TopNav.showViewButtons();
            } catch(err) {
                Alert.hideLoading();

                // log and show error
                console.error(err);
                Alert.showError('Could not decrypt data. Did you enter a wrong password? Retry with the button at the top.');
                // reset password, so it can be re-entered and sow retry button
                Prompt.reset();
                TopNav.setRetryCallback(function () {
                    TopNav.hideRetryButton();

                    me.run(paste);
                });
                TopNav.showRetryButton();
            }
        };

        /**
         * initialize
         *
         * @name   PasteDecrypter.init
         * @function
         */
        me.init = function()
        {
            // nothing yet
        };

        return me;
    })();

    /**
     * (controller) main PrivateBin logic
     *
     * @name   Controller
     * @param  {object} window
     * @param  {object} document
     * @class
     */
    var Controller = (function (window, document) {
        var me = {};

        /**
         * hides all status messages no matter which module showed them
         *
         * @name   Controller.hideStatusMessages
         * @function
         */
        me.hideStatusMessages = function()
        {
            PasteStatus.hideMessages();
            Alert.hideMessages();
        };

        /**
         * creates a new paste
         *
         * @name   Controller.newPaste
         * @function
         */
        me.newPaste = function()
        {
            // Important: This *must not* run Alert.hideMessages() as previous
            // errors from viewing a paste should be shown.
            TopNav.hideAllButtons();
            Alert.showLoading('Preparing new paste…', 'time');

            PasteStatus.hideMessages();
            PasteViewer.hide();
            Editor.resetInput();
            Editor.show();
            Editor.focusInput();
            AttachmentViewer.removeAttachment();

            TopNav.showCreateButtons();
            Alert.hideLoading();
        };

        /**
         * shows how we much we love bots that execute JS ;)
         *
         * @name   Controller.showBadBotMessage
         * @function
         */
        me.showBadBotMessage = function()
        {
            TopNav.hideAllButtons();
            Alert.showError('I love you too, bot…');
        }

        /**
         * shows the loaded paste
         *
         * @name   Controller.showPaste
         * @function
         */
        me.showPaste = function()
        {
            try {
                Model.getPasteKey();
            } catch (err) {
                console.error(err);

                // missing decryption key (or paste ID) in URL?
                if (window.location.hash.length === 0) {
                    Alert.showError('Cannot decrypt paste: Decryption key missing in URL (Did you use a redirector or an URL shortener which strips part of the URL?)');
                    return;
                }
            }

            // show proper elements on screen
            PasteDecrypter.run();
        };

        /**
         * refreshes the loaded paste to show potential new data
         *
         * @name   Controller.refreshPaste
         * @function
         * @param  {function} callback
         */
        me.refreshPaste = function(callback)
        {
            // save window position to restore it later
            var orgPosition = $(window).scrollTop();

<<<<<<< HEAD
            Model.getPasteData(function (data) {
=======
            Uploader.prepare();
            Uploader.setUrl(Helper.baseUri() + '?' + Model.getPasteId());

            Uploader.setFailure(function (status, data) {
                // revert loading status…
                Alert.hideLoading();
                TopNav.showViewButtons();

                // show error message
                Alert.showError(
                    Uploader.parseUploadError(status, data, 'refresh display')
                );
            });
            Uploader.setSuccess(function (status, data) {
                PasteDecrypter.run(data);

>>>>>>> db7c7e2e
                // restore position
                window.scrollTo(0, orgPosition);

                PasteDecrypter.run(data);

                // NOTE: could create problems as callback may be called
                // asyncronously if PasteDecrypter e.g. needs to wait for a
                // password being entered
                callback();
<<<<<<< HEAD
            }, false); // this false is important as it circumvents the cache
        }
=======
            });
            Uploader.run();
        };
>>>>>>> db7c7e2e

        /**
         * clone the current paste
         *
         * @name   Controller.clonePaste
         * @function
         */
        me.clonePaste = function()
        {
            TopNav.collapseBar();
            TopNav.hideAllButtons();
            Alert.showLoading('Cloning paste…', 'transfer');

            // hide messages from previous paste
            me.hideStatusMessages();

            // erase the id and the key in url
            history.pushState({type: 'clone'}, document.title, Helper.baseUri());

            if (AttachmentViewer.hasAttachment()) {
                AttachmentViewer.moveAttachmentTo(
                    TopNav.getCustomAttachment(),
                    'Cloned: \'%s\''
                );
                TopNav.hideFileSelector();
                AttachmentViewer.hideAttachment();
                // NOTE: it also looks nice without removing the attachment
                // but for a consistent display we remove it…
                AttachmentViewer.hideAttachmentPreview();
                TopNav.showCustomAttachment();

                // show another status message to make the user aware that the
                // file was cloned too!
                Alert.showStatus(
                    [
                        'The cloned file \'%s\' was attached to this paste.',
                        AttachmentViewer.getAttachment()[1]
                    ],
                    'copy'
                );
            }

            Editor.setText(PasteViewer.getText());
            PasteViewer.hide();
            Editor.show();

            Alert.hideLoading();
            TopNav.showCreateButtons();
        };

        /**
         * removes a saved paste
         *
         * @name   Controller.removePaste
         * @function
         * @param  {string} pasteId
         * @param  {string} deleteToken
         * @deprecated not used anymore, de we still need it?
         */
        me.removePaste = function(pasteId, deleteToken) {
            // unfortunately many web servers don't support DELETE (and PUT) out of the box
            // so we use a POST request
            Uploader.prepare();
            Uploader.setUrl(Helper.baseUri() + '?' + pasteId);
            Uploader.setUnencryptedData('deletetoken', deleteToken);

            Uploader.setFailure(function () {
<<<<<<< HEAD
                Alert.showError(I18n._('Could not delete the paste, it was not stored in burn after reading mode.'));
            })
=======
                Alert.showError(
                    I18n._('Could not delete the paste, it was not stored in burn after reading mode.')
                );
            });
>>>>>>> db7c7e2e
            Uploader.run();
        };

        /**
         * application start
         *
         * @name   Controller.init
         * @function
         */
        me.init = function()
        {
            // first load translations
            I18n.loadTranslations();

            DOMPurify.setConfig({SAFE_FOR_JQUERY: true});

            // initialize other modules/"classes"
            Alert.init();
            Model.init();
            AttachmentViewer.init();
            DiscussionViewer.init();
            Editor.init();
            PasteDecrypter.init();
            PasteEncrypter.init();
            PasteStatus.init();
            PasteViewer.init();
            Prompt.init();
            TopNav.init();
            UiHelper.init();
            Uploader.init();

            // check whether existing paste needs to be shown
            try {
                Model.getPasteId();
            } catch (e) {
                // otherwise create a new paste
                return me.newPaste();
            }

            // prevent bots from viewing a paste and potentially deleting data
            // when burn-after-reading is set
            // see https://github.com/elrido/ZeroBin/issues/11
            if (Helper.isBadBot()) {
                return me.showBadBotMessage();
            }

<<<<<<< HEAD
            //display an existing paste
            return me.showPaste();
        }
=======
            // otherwise create a new paste
            me.newPaste();
        };
>>>>>>> db7c7e2e

        return me;
    })(window, document);

    return {
        Helper: Helper,
        I18n: I18n,
        CryptTool: CryptTool,
        Model: Model,
        UiHelper: UiHelper,
        Alert: Alert,
        PasteStatus: PasteStatus,
        Prompt: Prompt,
        Editor: Editor,
        PasteViewer: PasteViewer,
        AttachmentViewer: AttachmentViewer,
        DiscussionViewer: DiscussionViewer,
        TopNav: TopNav,
        Uploader: Uploader,
        PasteEncrypter: PasteEncrypter,
        PasteDecrypter: PasteDecrypter,
        Controller: Controller
    };
})(jQuery, sjcl, Base64, RawDeflate);<|MERGE_RESOLUTION|>--- conflicted
+++ resolved
@@ -46,7 +46,6 @@
         var me = {};
 
         /**
-<<<<<<< HEAD
          * blacklist of UserAgents (parts) known to belong to a bot
          *
          * @private
@@ -59,27 +58,6 @@
         ];
 
         /**
-         * character to HTML entity lookup table
-         *
-         * @see    {@link https://github.com/janl/mustache.js/blob/master/mustache.js#L60}
-         * @private
-         * @enum   {Object}
-         * @readonly
-         */
-        var entityMap = {
-            '&': '&amp;',
-            '<': '&lt;',
-            '>': '&gt;',
-            '"': '&quot;',
-            "'": '&#39;',
-            '/': '&#x2F;',
-            '`': '&#x60;',
-            '=': '&#x3D;'
-        };
-
-        /**
-=======
->>>>>>> db7c7e2e
          * cache for script location
          *
          * @name Helper.baseUri
@@ -274,12 +252,6 @@
          * @return {bool}
          */
         me.isBadBot = function() {
-            /*
-            if ($.inArray(navigator.userAgent, BadBotUA) >= 0) {
-                return true;
-            }
-            */
-
             // check whether a bot user agent part can be found in the current
             // user agent
             var arrayLength = BadBotUA.length;
@@ -713,25 +685,9 @@
         };
 
         /**
-         * returns the paste data (inlduing the cipher data)
-         *
-<<<<<<< HEAD
+         * returns the paste data (including the cipher data)
+         *
          * @name   Model.getPasteData
-=======
-         * @name   Model.getCipherData
-         * @function
-         * @return boolean
-         */
-        me.hasCipherData = function()
-        {
-            return me.getCipherData().length > 0;
-        };
-
-        /**
-         * returns the cipher data
-         *
-         * @name   Model.getCipherData
->>>>>>> db7c7e2e
          * @function
          * @param {function} callback (optional) Called when data is available
          * @param {function} useCache (optional) Whether to use the cache or
@@ -740,7 +696,6 @@
          */
         me.getPasteData = function(callback, useCache)
         {
-<<<<<<< HEAD
             // use cache if possible/allowed
             if (useCache !== false && pasteData !== null) {
                 //execute callback
@@ -772,11 +727,7 @@
                 }
             })
             Uploader.run();
-        }
-=======
-            return $cipherData.text();
-        };
->>>>>>> db7c7e2e
+        };
 
         /**
          * get the pastes unique identifier from the URL,
@@ -853,13 +804,8 @@
          */
         me.reset = function()
         {
-<<<<<<< HEAD
             pasteData = $templates = id = symmetricKey = null;
-        }
-=======
-            $cipherData = $templates = id = symmetricKey = null;
-        };
->>>>>>> db7c7e2e
+        };
 
         /**
          * init navigation manager
@@ -2776,13 +2722,9 @@
             $password,
             $passwordInput,
             $rawTextButton,
-<<<<<<< HEAD
+            $qrCodeLink,
             $sendButton,
             $retryButton;
-=======
-            $qrCodeLink,
-            $sendButton;
->>>>>>> db7c7e2e
 
         var pasteExpiration = '1week',
             retryButtonCallback;
@@ -4295,43 +4237,36 @@
             // save window position to restore it later
             var orgPosition = $(window).scrollTop();
 
-<<<<<<< HEAD
             Model.getPasteData(function (data) {
-=======
-            Uploader.prepare();
-            Uploader.setUrl(Helper.baseUri() + '?' + Model.getPasteId());
-
-            Uploader.setFailure(function (status, data) {
-                // revert loading status…
-                Alert.hideLoading();
-                TopNav.showViewButtons();
-
-                // show error message
-                Alert.showError(
-                    Uploader.parseUploadError(status, data, 'refresh display')
-                );
-            });
-            Uploader.setSuccess(function (status, data) {
-                PasteDecrypter.run(data);
-
->>>>>>> db7c7e2e
-                // restore position
-                window.scrollTo(0, orgPosition);
-
-                PasteDecrypter.run(data);
-
-                // NOTE: could create problems as callback may be called
-                // asyncronously if PasteDecrypter e.g. needs to wait for a
-                // password being entered
-                callback();
-<<<<<<< HEAD
+                Uploader.prepare();
+                Uploader.setUrl(Helper.baseUri() + '?' + Model.getPasteId());
+
+                Uploader.setFailure(function (status, data) {
+                    // revert loading status…
+                    Alert.hideLoading();
+                    TopNav.showViewButtons();
+
+                    // show error message
+                    Alert.showError(
+                        Uploader.parseUploadError(status, data, 'refresh display')
+                    );
+                });
+                Uploader.setSuccess(function (status, data) {
+                    PasteDecrypter.run(data);
+
+                    // restore position
+                    window.scrollTo(0, orgPosition);
+
+                    PasteDecrypter.run(data);
+
+                    // NOTE: could create problems as callback may be called
+                    // asyncronously if PasteDecrypter e.g. needs to wait for a
+                    // password being entered
+                    callback();
+                });
+                Uploader.run();
             }, false); // this false is important as it circumvents the cache
         }
-=======
-            });
-            Uploader.run();
-        };
->>>>>>> db7c7e2e
 
         /**
          * clone the current paste
@@ -4399,15 +4334,10 @@
             Uploader.setUnencryptedData('deletetoken', deleteToken);
 
             Uploader.setFailure(function () {
-<<<<<<< HEAD
-                Alert.showError(I18n._('Could not delete the paste, it was not stored in burn after reading mode.'));
-            })
-=======
                 Alert.showError(
                     I18n._('Could not delete the paste, it was not stored in burn after reading mode.')
                 );
             });
->>>>>>> db7c7e2e
             Uploader.run();
         };
 
@@ -4454,15 +4384,9 @@
                 return me.showBadBotMessage();
             }
 
-<<<<<<< HEAD
-            //display an existing paste
+            // display an existing paste
             return me.showPaste();
         }
-=======
-            // otherwise create a new paste
-            me.newPaste();
-        };
->>>>>>> db7c7e2e
 
         return me;
     })(window, document);
