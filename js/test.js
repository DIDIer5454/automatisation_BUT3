--- conflicted
+++ resolved
@@ -68,7 +68,6 @@
         });
     });
 
-<<<<<<< HEAD
     // this test is not yet meaningful using jsdom, as it does not contain getSelection support.
     // TODO: This needs to be tested using a browser.
     describe('selectText', function () {
@@ -80,11 +79,11 @@
                 var html = '',
                     result = true;
                 ids.forEach(function(item, i) {
-                    html += '<div id="' + item.join('') + '">' + $.PrivateBin.helper.htmlEntities(contents[i] || contents[0]) + '</div>';
+                    html += '<div id="' + item.join('') + '">' + $.PrivateBin.Helper.htmlEntities(contents[i] || contents[0]) + '</div>';
                 });
                 var clean = jsdom(html);
                 ids.forEach(function(item, i) {
-                    $.PrivateBin.helper.selectText(item.join(''));
+                    $.PrivateBin.Helper.selectText(item.join(''));
                     // TODO: As per https://github.com/tmpvar/jsdom/issues/321 there is no getSelection in jsdom, yet.
                     // Once there is one, uncomment the line below to actually check the result.
                     //result *= (contents[i] || contents[0]) === window.getSelection().toString();
@@ -109,64 +108,14 @@
                 var html = '',
                     result = true;
                 ids.forEach(function(item, i) {
-                    html += '<div id="' + item.join('') + '">' + $.PrivateBin.helper.htmlEntities(contents[i] || contents[0]) + '</div>';
+                    html += '<div id="' + item.join('') + '">' + $.PrivateBin.Helper.htmlEntities(contents[i] || contents[0]) + '</div>';
                 });
                 var elements = $('<body />').html(html);
                 ids.forEach(function(item, i) {
                     var id = item.join(''),
                         element = elements.find('#' + id).first();
-                    $.PrivateBin.helper.setElementText(element, replacingContent);
+                    $.PrivateBin.Helper.setElementText(element, replacingContent);
                     result *= replacingContent === element.text();
-                });
-                return Boolean(result);
-            }
-        );
-    });
-
-    describe('setMessage', function () {
-        after(function () {
-            cleanup();
-        });
-
-        jsc.property(
-            'replaces the content of an empty element, analog to setElementText',
-            jsc.nearray(jsc.nearray(jsc.elements(alnumString))),
-            'nearray string',
-            'string',
-            function (ids, contents, replacingContent) {
-                var html = '',
-                    result = true;
-                ids.forEach(function(item, i) {
-                    html += '<div id="' + item.join('') + '">' + $.PrivateBin.helper.htmlEntities(contents[i] || contents[0]) + '</div>';
-                });
-                var elements = $('<body />').html(html);
-                ids.forEach(function(item, i) {
-                    var id = item.join(''),
-                        element = elements.find('#' + id).first();
-                    $.PrivateBin.helper.setMessage(element, replacingContent);
-                    result *= replacingContent === element.text();
-                });
-                return Boolean(result);
-            }
-        );
-        jsc.property(
-            'replaces the last child of a non-empty element',
-            jsc.nearray(jsc.nearray(jsc.elements(alnumString))),
-            jsc.nearray(jsc.nearray(jsc.elements(alnumString))),
-            'nearray string',
-            'string',
-            function (ids, classes, contents, replacingContent) {
-                var html = '',
-                    result = true;
-                ids.forEach(function(item, i) {
-                    html += '<div id="' + item.join('') + '"><span class="' + (classes[i] || classes[0]) + '"></span> ' + $.PrivateBin.helper.htmlEntities(contents[i] || contents[0]) + '</div>';
-                });
-                var elements = $('<body />').html(html);
-                ids.forEach(function(item, i) {
-                    var id = item.join(''),
-                        element = elements.find('#' + id).first();
-                    $.PrivateBin.helper.setMessage(element, replacingContent);
-                    result *= ' ' + replacingContent === element.contents()[1].nodeValue;
                 });
                 return Boolean(result);
             }
@@ -184,7 +133,7 @@
             function (content) {
                 var element = $('<div>' + content + '</div>'),
                     before = element.html();
-                $.PrivateBin.helper.urls2links(element);
+                $.PrivateBin.Helper.urls2links(element);
                 return before === element.html();
             }
         );
@@ -200,8 +149,8 @@
                 var query = query.join(''),
                     fragment = fragment.join(''),
                     url = schema + '://' + address.join('') + '/?' + query + '#' + fragment,
-                    prefix = $.PrivateBin.helper.htmlEntities(prefix),
-                    postfix = ' ' + $.PrivateBin.helper.htmlEntities(postfix),
+                    prefix = $.PrivateBin.Helper.htmlEntities(prefix),
+                    postfix = ' ' + $.PrivateBin.Helper.htmlEntities(postfix),
                     element = $('<div>' + prefix + url + postfix + '</div>');
 
                 // special cases: When the query string and fragment imply the beginning of an HTML entity, eg. &#0 or &#x
@@ -215,7 +164,7 @@
                     element = $('<div>' + prefix + url + '</div>');
                 }
 
-                $.PrivateBin.helper.urls2links(element);
+                $.PrivateBin.Helper.urls2links(element);
                 return element.html() === $('<div>' + prefix + '<a href="' + url + '" rel="nofollow">' + url + '</a>' + postfix + '</div>').html();
             }
         );
@@ -226,10 +175,10 @@
             'string',
             function (prefix, query, postfix) {
                 var url = 'magnet:?' + query.join(''),
-                    prefix = $.PrivateBin.helper.htmlEntities(prefix),
-                    postfix = $.PrivateBin.helper.htmlEntities(postfix),
+                    prefix = $.PrivateBin.Helper.htmlEntities(prefix),
+                    postfix = $.PrivateBin.Helper.htmlEntities(postfix),
                     element = $('<div>' + prefix + url + ' ' + postfix + '</div>');
-                $.PrivateBin.helper.urls2links(element);
+                $.PrivateBin.Helper.urls2links(element);
                 return element.html() === $('<div>' + prefix + '<a href="' + url + '" rel="nofollow">' + url + '</a> ' + postfix + '</div>').html();
             }
         );
@@ -250,8 +199,7 @@
                     postfix = postfix.replace(/%(s|d)/g, '%%'),
                     result = prefix + params[0] + postfix;
                 params.unshift(prefix + '%s' + postfix);
-                return result === $.PrivateBin.helper.sprintf.apply(this, params) &&
-                    result === $.PrivateBin.helper.sprintf(params);
+                return result === $.PrivateBin.Helper.sprintf.apply(this, params);
             }
         );
         jsc.property(
@@ -264,8 +212,7 @@
                     postfix = postfix.replace(/%(s|d)/g, '%%'),
                     result = prefix + params[0] + postfix;
                 params.unshift(prefix + '%d' + postfix);
-                return result === $.PrivateBin.helper.sprintf.apply(this, params) &&
-                    result === $.PrivateBin.helper.sprintf(params);
+                return result === $.PrivateBin.Helper.sprintf.apply(this, params);
             }
         );
         jsc.property(
@@ -278,8 +225,7 @@
                     postfix = postfix.replace(/%(s|d)/g, '%%'),
                     result = prefix + '0' + postfix;
                 params.unshift(prefix + '%d' + postfix);
-                return result === $.PrivateBin.helper.sprintf.apply(this, params) &&
-                    result === $.PrivateBin.helper.sprintf(params);
+                return result === $.PrivateBin.Helper.sprintf.apply(this, params)
             }
         );
         jsc.property(
@@ -294,8 +240,7 @@
                     postfix = postfix.replace(/%(s|d)/g, '%%'),
                     params = [prefix + '%d' + middle + '%s' + postfix, uint, string],
                     result = prefix + uint + middle + string + postfix;
-                return result === $.PrivateBin.helper.sprintf.apply(this, params) &&
-                    result === $.PrivateBin.helper.sprintf(params);
+                return result === $.PrivateBin.Helper.sprintf.apply(this, params);
             }
         );
         jsc.property(
@@ -310,8 +255,7 @@
                     postfix = postfix.replace(/%(s|d)/g, '%%'),
                     params = [prefix + '%s' + middle + '%d' + postfix, string, uint],
                     result = prefix + string + middle + uint + postfix;
-                return result === $.PrivateBin.helper.sprintf.apply(this, params) &&
-                    result === $.PrivateBin.helper.sprintf(params);
+                return result === $.PrivateBin.Helper.sprintf.apply(this, params);
             }
         );
     });
@@ -336,21 +280,18 @@
                     }
                 });
                 var clean = jsdom('', {cookie: cookieArray}),
-                    result = $.PrivateBin.helper.getCookie(selectedKey);
+                    result = $.PrivateBin.Helper.getCookie(selectedKey);
                 clean();
                 return result === selectedValue;
             }
         );
     });
 
-    describe('scriptLocation', function () {
-=======
     describe('baseUri', function () {
         before(function () {
             $.PrivateBin.Helper.reset();
         });
 
->>>>>>> dfa6f02d
         jsc.property(
             'returns the URL without query & fragment',
             jsc.elements(schemas),
