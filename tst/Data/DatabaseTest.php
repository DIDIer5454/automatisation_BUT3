--- conflicted
+++ resolved
@@ -139,12 +139,8 @@
 
     public function testGetIbmInstance()
     {
-<<<<<<< HEAD
-        $this->expectException(PDOException::class);
-        Database::getInstance(array(
-=======
-        new Database(array(
->>>>>>> 02a7be46
+        $this->expectException(PDOException::class);
+        new Database(array(
             'dsn' => 'ibm:', 'usr' => null, 'pwd' => null,
             'opt' => array(PDO::ATTR_ERRMODE => PDO::ERRMODE_EXCEPTION),
         ));
@@ -152,12 +148,8 @@
 
     public function testGetInformixInstance()
     {
-<<<<<<< HEAD
-        $this->expectException(PDOException::class);
-        Database::getInstance(array(
-=======
-        new Database(array(
->>>>>>> 02a7be46
+        $this->expectException(PDOException::class);
+        new Database(array(
             'dsn' => 'informix:', 'usr' => null, 'pwd' => null,
             'opt' => array(PDO::ATTR_ERRMODE => PDO::ERRMODE_EXCEPTION),
         ));
@@ -165,12 +157,8 @@
 
     public function testGetMssqlInstance()
     {
-<<<<<<< HEAD
-        $this->expectException(PDOException::class);
-        Database::getInstance(array(
-=======
-        new Database(array(
->>>>>>> 02a7be46
+        $this->expectException(PDOException::class);
+        new Database(array(
             'dsn' => 'mssql:', 'usr' => null, 'pwd' => null,
             'opt' => array(PDO::ATTR_ERRMODE => PDO::ERRMODE_EXCEPTION),
         ));
@@ -178,12 +166,8 @@
 
     public function testGetMysqlInstance()
     {
-<<<<<<< HEAD
-        $this->expectException(PDOException::class);
-        Database::getInstance(array(
-=======
-        new Database(array(
->>>>>>> 02a7be46
+        $this->expectException(PDOException::class);
+        new Database(array(
             'dsn' => 'mysql:', 'usr' => null, 'pwd' => null,
             'opt' => array(PDO::ATTR_ERRMODE => PDO::ERRMODE_EXCEPTION),
         ));
@@ -191,12 +175,8 @@
 
     public function testGetOciInstance()
     {
-<<<<<<< HEAD
-        $this->expectException(PDOException::class);
-        Database::getInstance(array(
-=======
-        new Database(array(
->>>>>>> 02a7be46
+        $this->expectException(PDOException::class);
+        new Database(array(
             'dsn' => 'oci:', 'usr' => null, 'pwd' => null,
             'opt' => array(PDO::ATTR_ERRMODE => PDO::ERRMODE_EXCEPTION),
         ));
@@ -204,12 +184,8 @@
 
     public function testGetPgsqlInstance()
     {
-<<<<<<< HEAD
-        $this->expectException(PDOException::class);
-        Database::getInstance(array(
-=======
-        new Database(array(
->>>>>>> 02a7be46
+        $this->expectException(PDOException::class);
+        new Database(array(
             'dsn' => 'pgsql:', 'usr' => null, 'pwd' => null,
             'opt' => array(PDO::ATTR_ERRMODE => PDO::ERRMODE_EXCEPTION),
         ));
@@ -217,13 +193,9 @@
 
     public function testGetFooInstance()
     {
-<<<<<<< HEAD
         $this->expectException(Exception::class);
         $this->expectExceptionCode(5);
-        Database::getInstance(array(
-=======
-        new Database(array(
->>>>>>> 02a7be46
+        new Database(array(
             'dsn' => 'foo:', 'usr' => null, 'pwd' => null, 'opt' => null,
         ));
     }
@@ -232,52 +204,36 @@
     {
         $options = $this->_options;
         unset($options['dsn']);
-<<<<<<< HEAD
         $this->expectException(Exception::class);
         $this->expectExceptionCode(6);
-        Database::getInstance($options);
-=======
         new Database($options);
->>>>>>> 02a7be46
     }
 
     public function testMissingUsr()
     {
         $options = $this->_options;
         unset($options['usr']);
-<<<<<<< HEAD
         $this->expectException(Exception::class);
         $this->expectExceptionCode(6);
-        Database::getInstance($options);
-=======
         new Database($options);
->>>>>>> 02a7be46
     }
 
     public function testMissingPwd()
     {
         $options = $this->_options;
         unset($options['pwd']);
-<<<<<<< HEAD
         $this->expectException(Exception::class);
         $this->expectExceptionCode(6);
-        Database::getInstance($options);
-=======
         new Database($options);
->>>>>>> 02a7be46
     }
 
     public function testMissingOpt()
     {
         $options = $this->_options;
         unset($options['opt']);
-<<<<<<< HEAD
         $this->expectException(Exception::class);
         $this->expectExceptionCode(6);
-        Database::getInstance($options);
-=======
         new Database($options);
->>>>>>> 02a7be46
     }
 
     public function testOldAttachments()
