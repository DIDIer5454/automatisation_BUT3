<?php

use PHPUnit\Framework\TestCase;
use PrivateBin\Controller;
use PrivateBin\Data\Filesystem;
use PrivateBin\Persistence\ServerSalt;
use PrivateBin\Persistence\TrafficLimiter;
use PrivateBin\Request;

class ControllerTest extends TestCase
{
    protected $_data;

    protected $_path;

    public function setUp(): void
    {
        /* Setup Routine */
        $this->_path  = sys_get_temp_dir() . DIRECTORY_SEPARATOR . 'privatebin_data';
        $this->_data  = Filesystem::getInstance(array('dir' => $this->_path));
        ServerSalt::setStore($this->_data);
        TrafficLimiter::setStore($this->_data);
        $this->reset();
    }

    public function tearDown(): void
    {
        /* Tear Down Routine */
        unlink(CONF);
        Helper::confRestore();
        Helper::rmDir($this->_path);
    }

    public function reset()
    {
        $_POST   = array();
        $_GET    = array();
        $_SERVER = array();
        if ($this->_data->exists(Helper::getPasteId())) {
            $this->_data->delete(Helper::getPasteId());
        }
        $options                         = parse_ini_file(CONF_SAMPLE, true);
        $options['model_options']['dir'] = $this->_path;
        Helper::createIniFile(CONF, $options);
    }

    /**
     * @runInSeparateProcess
     */
    public function testView()
    {
        $_SERVER['QUERY_STRING']          = Helper::getPasteId();
        $_GET[Helper::getPasteId()]       = '';
        ob_start();
        new Controller;
        $content = ob_get_contents();
        ob_end_clean();
        $this->assertStringContainsString(
            '<title>PrivateBin</title>',
            $content,
            'outputs title correctly'
        );
        $this->assertStringNotContainsString(
            'id="shortenbutton"',
            $content,
            'doesn\'t output shortener button'
        );
    }

    /**
     * @runInSeparateProcess
     */
    public function testViewLanguageSelection()
    {
        $options                              = parse_ini_file(CONF, true);
        $options['main']['languageselection'] = true;
        Helper::createIniFile(CONF, $options);
        $_COOKIE['lang'] = 'de';
        ob_start();
        new Controller;
        $content = ob_get_contents();
        ob_end_clean();
        $this->assertStringContainsString(
            '<title>PrivateBin</title>',
            $content,
            'outputs title correctly'
        );
    }

    /**
     * @runInSeparateProcess
     */
    public function testViewForceLanguageDefault()
    {
        $options                              = parse_ini_file(CONF, true);
        $options['main']['languageselection'] = false;
        $options['main']['languagedefault']   = 'fr';
        Helper::createIniFile(CONF, $options);
        $_COOKIE['lang'] = 'de';
        ob_start();
        new Controller;
        $content = ob_get_contents();
        ob_end_clean();
        $this->assertStringContainsString(
            '<title>PrivateBin</title>',
            $content,
            'outputs title correctly'
        );
    }

    /**
     * @runInSeparateProcess
     */
    public function testViewUrlShortener()
    {
        $shortener                       = 'https://shortener.example.com/api?link=';
        $options                         = parse_ini_file(CONF, true);
        $options['main']['urlshortener'] = $shortener;
        Helper::createIniFile(CONF, $options);
        $_COOKIE['lang'] = 'de';
        ob_start();
        new Controller;
        $content = ob_get_contents();
        ob_end_clean();
        $this->assertMatchesRegularExpression(
            '#id="shortenbutton"[^>]*data-shortener="' . preg_quote($shortener) . '"#',
            $content,
            'outputs configured shortener URL correctly'
        );
    }

    /**
<<<<<<< HEAD
     * @runInSeparateProcess
     */
    public function testHtaccess()
    {
        $htaccess = $this->_path . DIRECTORY_SEPARATOR . '.htaccess';
        @unlink($htaccess);

        $paste = Helper::getPasteJson();
        $file  = tempnam(sys_get_temp_dir(), 'FOO');
        file_put_contents($file, $paste);
        Request::setInputStream($file);
        $_SERVER['HTTP_X_REQUESTED_WITH'] = 'JSONHttpRequest';
        $_SERVER['REQUEST_METHOD']        = 'POST';
        $_SERVER['REMOTE_ADDR']           = '::1';
        ob_start();
        new Controller;
        ob_end_clean();

        $this->assertFileExists($htaccess, 'htaccess recreated');
    }

=======
     * @expectedException Exception
     * @expectedExceptionCode 2
     */
>>>>>>> c5fd6028
    public function testConf()
    {
        file_put_contents(CONF, '');
        $this->expectException(Exception::class);
        $this->expectExceptionCode(2);
        new Controller;
    }

    /**
     * @runInSeparateProcess
     */
    public function testCreate()
    {
        $options                     = parse_ini_file(CONF, true);
        $options['traffic']['limit'] = 0;
        Helper::createIniFile(CONF, $options);
        $paste = Helper::getPasteJson();
        $file  = tempnam(sys_get_temp_dir(), 'FOO');
        file_put_contents($file, $paste);
        Request::setInputStream($file);
        $_SERVER['HTTP_X_REQUESTED_WITH'] = 'JSONHttpRequest';
        $_SERVER['REQUEST_METHOD']        = 'POST';
        $_SERVER['REMOTE_ADDR']           = '::1';
        ob_start();
        new Controller;
        $content = ob_get_contents();
        ob_end_clean();
        $response = json_decode($content, true);
        $this->assertEquals(0, $response['status'], 'outputs status');
        $this->assertTrue($this->_data->exists($response['id']), 'paste exists after posting data');
        $paste = $this->_data->read($response['id']);
        $this->assertEquals(
            hash_hmac('sha256', $response['id'], $paste['meta']['salt']),
            $response['deletetoken'],
            'outputs valid delete token'
        );
    }

    /**
     * @runInSeparateProcess
     */
    public function testCreateInvalidTimelimit()
    {
        $options                     = parse_ini_file(CONF, true);
        $options['traffic']['limit'] = 0;
        Helper::createIniFile(CONF, $options);
        $paste = Helper::getPasteJson(2, array('expire' => 25));
        $file  = tempnam(sys_get_temp_dir(), 'FOO');
        file_put_contents($file, $paste);
        Request::setInputStream($file);
        $_SERVER['HTTP_X_REQUESTED_WITH'] = 'JSONHttpRequest';
        $_SERVER['REQUEST_METHOD']        = 'POST';
        $_SERVER['REMOTE_ADDR']           = '::1';
        TrafficLimiter::canPass();
        ob_start();
        new Controller;
        $content = ob_get_contents();
        ob_end_clean();
        $response = json_decode($content, true);
        $this->assertEquals(0, $response['status'], 'outputs status');
        $this->assertTrue($this->_data->exists($response['id']), 'paste exists after posting data');
        $paste = $this->_data->read($response['id']);
        $this->assertEquals(
            hash_hmac('sha256', $response['id'], $paste['meta']['salt']),
            $response['deletetoken'],
            'outputs valid delete token'
        );
    }

    /**
     * @runInSeparateProcess
     */
    public function testCreateInvalidSize()
    {
        $options                      = parse_ini_file(CONF, true);
        $options['main']['sizelimit'] = 10;
        $options['traffic']['limit']  = 0;
        Helper::createIniFile(CONF, $options);
        $paste = Helper::getPasteJson();
        $file  = tempnam(sys_get_temp_dir(), 'FOO');
        file_put_contents($file, $paste);
        Request::setInputStream($file);
        $_SERVER['HTTP_X_REQUESTED_WITH'] = 'JSONHttpRequest';
        $_SERVER['REQUEST_METHOD']        = 'POST';
        $_SERVER['REMOTE_ADDR']           = '::1';
        ob_start();
        new Controller;
        $content = ob_get_contents();
        ob_end_clean();
        $response = json_decode($content, true);
        $this->assertEquals(1, $response['status'], 'outputs error status');
        $this->assertFalse($this->_data->exists(Helper::getPasteId()), 'paste exists after posting data');
    }

    /**
     * @runInSeparateProcess
     */
    public function testCreateProxyHeader()
    {
        $options                      = parse_ini_file(CONF, true);
        $options['traffic']['header'] = 'X_FORWARDED_FOR';
        Helper::createIniFile(CONF, $options);
        $paste = Helper::getPasteJson();
        $file  = tempnam(sys_get_temp_dir(), 'FOO');
        file_put_contents($file, $paste);
        Request::setInputStream($file);
        $_SERVER['HTTP_X_FORWARDED_FOR']  = '::2';
        $_SERVER['HTTP_X_REQUESTED_WITH'] = 'JSONHttpRequest';
        $_SERVER['REQUEST_METHOD']        = 'POST';
        $_SERVER['REMOTE_ADDR']           = '::1';
        ob_start();
        new Controller;
        $content = ob_get_contents();
        ob_end_clean();
        $response = json_decode($content, true);
        $this->assertEquals(0, $response['status'], 'outputs status');
        $this->assertTrue($this->_data->exists($response['id']), 'paste exists after posting data');
        $paste = $this->_data->read($response['id']);
        $this->assertEquals(
            hash_hmac('sha256', $response['id'], $paste['meta']['salt']),
            $response['deletetoken'],
            'outputs valid delete token'
        );
    }

    /**
     * @runInSeparateProcess
     */
    public function testCreateDuplicateId()
    {
        $options                     = parse_ini_file(CONF, true);
        $options['traffic']['limit'] = 0;
        Helper::createIniFile(CONF, $options);
        $this->_data->create(Helper::getPasteId(), Helper::getPaste());
        $paste = Helper::getPasteJson();
        $file  = tempnam(sys_get_temp_dir(), 'FOO');
        file_put_contents($file, $paste);
        Request::setInputStream($file);
        $_SERVER['HTTP_X_REQUESTED_WITH'] = 'JSONHttpRequest';
        $_SERVER['REQUEST_METHOD']        = 'POST';
        $_SERVER['REMOTE_ADDR']           = '::1';
        ob_start();
        new Controller;
        $content = ob_get_contents();
        ob_end_clean();
        $response = json_decode($content, true);
        $this->assertEquals(1, $response['status'], 'outputs error status');
        $this->assertTrue($this->_data->exists(Helper::getPasteId()), 'paste exists after posting data');
    }

    /**
     * @runInSeparateProcess
     */
    public function testCreateValidExpire()
    {
        $options                     = parse_ini_file(CONF, true);
        $options['traffic']['limit'] = 0;
        Helper::createIniFile(CONF, $options);
        $paste = Helper::getPasteJson();
        $file  = tempnam(sys_get_temp_dir(), 'FOO');
        file_put_contents($file, $paste);
        Request::setInputStream($file);
        $_SERVER['HTTP_X_REQUESTED_WITH'] = 'JSONHttpRequest';
        $_SERVER['REQUEST_METHOD']        = 'POST';
        $_SERVER['REMOTE_ADDR']           = '::1';
        $time                             = time();
        ob_start();
        new Controller;
        $content = ob_get_contents();
        ob_end_clean();
        $response = json_decode($content, true);
        $this->assertEquals(0, $response['status'], 'outputs status');
        $this->assertTrue($this->_data->exists($response['id']), 'paste exists after posting data');
        $paste = $this->_data->read($response['id']);
        $this->assertEquals(
            hash_hmac('sha256', $response['id'], $paste['meta']['salt']),
            $response['deletetoken'],
            'outputs valid delete token'
        );
        $this->assertGreaterThanOrEqual($time + 300, $paste['meta']['expire_date'], 'time is set correctly');
    }

    /**
     * @runInSeparateProcess
     */
    public function testCreateValidExpireWithDiscussion()
    {
        $options                     = parse_ini_file(CONF, true);
        $options['traffic']['limit'] = 0;
        Helper::createIniFile(CONF, $options);
        $paste = Helper::getPasteJson();
        $file  = tempnam(sys_get_temp_dir(), 'FOO');
        file_put_contents($file, $paste);
        Request::setInputStream($file);
        $_SERVER['HTTP_X_REQUESTED_WITH'] = 'JSONHttpRequest';
        $_SERVER['REQUEST_METHOD']        = 'POST';
        $_SERVER['REMOTE_ADDR']           = '::1';
        $time                             = time();
        ob_start();
        new Controller;
        $content = ob_get_contents();
        ob_end_clean();
        $response = json_decode($content, true);
        $this->assertEquals(0, $response['status'], 'outputs status');
        $this->assertTrue($this->_data->exists($response['id']), 'paste exists after posting data');
        $paste = $this->_data->read($response['id']);
        $this->assertEquals(
            hash_hmac('sha256', $response['id'], $paste['meta']['salt']),
            $response['deletetoken'],
            'outputs valid delete token'
        );
        $this->assertGreaterThanOrEqual($time + 300, $paste['meta']['expire_date'], 'time is set correctly');
        $this->assertEquals(1, $paste['adata'][2], 'discussion is enabled');
    }

    /**
     * @runInSeparateProcess
     */
    public function testCreateInvalidExpire()
    {
        $options                     = parse_ini_file(CONF, true);
        $options['traffic']['limit'] = 0;
        Helper::createIniFile(CONF, $options);
        $paste = Helper::getPasteJson(2, array('expire' => 'foo'));
        $file  = tempnam(sys_get_temp_dir(), 'FOO');
        file_put_contents($file, $paste);
        Request::setInputStream($file);
        $_SERVER['HTTP_X_REQUESTED_WITH'] = 'JSONHttpRequest';
        $_SERVER['REQUEST_METHOD']        = 'POST';
        $_SERVER['REMOTE_ADDR']           = '::1';
        ob_start();
        new Controller;
        $content = ob_get_contents();
        ob_end_clean();
        $response = json_decode($content, true);
        $this->assertEquals(0, $response['status'], 'outputs status');
        $this->assertTrue($this->_data->exists($response['id']), 'paste exists after posting data');
        $paste = $this->_data->read($response['id']);
        $this->assertEquals(
            hash_hmac('sha256', $response['id'], $paste['meta']['salt']),
            $response['deletetoken'],
            'outputs valid delete token'
        );
    }

    /**
     * @runInSeparateProcess
     */
    public function testCreateInvalidBurn()
    {
        $options                     = parse_ini_file(CONF, true);
        $options['traffic']['limit'] = 0;
        Helper::createIniFile(CONF, $options);
        $paste             = Helper::getPastePost();
        $paste['adata'][3] = 'neither 1 nor 0';
        $file              = tempnam(sys_get_temp_dir(), 'FOO');
        file_put_contents($file, json_encode($paste));
        Request::setInputStream($file);
        $_SERVER['HTTP_X_REQUESTED_WITH'] = 'JSONHttpRequest';
        $_SERVER['REQUEST_METHOD']        = 'POST';
        $_SERVER['REMOTE_ADDR']           = '::1';
        ob_start();
        new Controller;
        $content = ob_get_contents();
        ob_end_clean();
        $response = json_decode($content, true);
        $this->assertEquals(1, $response['status'], 'outputs error status');
        $this->assertFalse($this->_data->exists(Helper::getPasteId()), 'paste exists after posting data');
    }

    /**
     * @runInSeparateProcess
     */
    public function testCreateInvalidOpenDiscussion()
    {
        $options                     = parse_ini_file(CONF, true);
        $options['traffic']['limit'] = 0;
        Helper::createIniFile(CONF, $options);
        $paste             = Helper::getPastePost();
        $paste['adata'][2] = 'neither 1 nor 0';
        $file              = tempnam(sys_get_temp_dir(), 'FOO');
        file_put_contents($file, json_encode($paste));
        Request::setInputStream($file);
        $_SERVER['HTTP_X_REQUESTED_WITH'] = 'JSONHttpRequest';
        $_SERVER['REQUEST_METHOD']        = 'POST';
        $_SERVER['REMOTE_ADDR']           = '::1';
        ob_start();
        new Controller;
        $content = ob_get_contents();
        ob_end_clean();
        $response = json_decode($content, true);
        $this->assertEquals(1, $response['status'], 'outputs error status');
        $this->assertFalse($this->_data->exists(Helper::getPasteId()), 'paste exists after posting data');
    }

    /**
     * In some webserver setups (found with Suhosin) overly long POST params are
     * silently removed, check that this case is handled
     *
     * @runInSeparateProcess
     */
    public function testCreateBrokenUpload()
    {
        $paste = substr(Helper::getPasteJson(), 0, -10);
        $file  = tempnam(sys_get_temp_dir(), 'FOO');
        file_put_contents($file, $paste);
        Request::setInputStream($file);
        $_SERVER['HTTP_X_REQUESTED_WITH'] = 'JSONHttpRequest';
        $_SERVER['REQUEST_METHOD']        = 'POST';
        $_SERVER['REMOTE_ADDR']           = '::1';
        $this->assertFalse($this->_data->exists(Helper::getPasteId()), 'paste does not exists before posting data');
        $this->expectException(Exception::class);
        $this->expectExceptionCode(90);
        new Controller;
        $this->assertFalse($this->_data->exists(Helper::getPasteId()), 'paste exists after posting data');
    }

    /**
     * @runInSeparateProcess
     */
    public function testCreateTooSoon()
    {
        $paste = Helper::getPasteJson();
        $file  = tempnam(sys_get_temp_dir(), 'FOO');
        file_put_contents($file, $paste);
        Request::setInputStream($file);
        $_SERVER['HTTP_X_REQUESTED_WITH'] = 'JSONHttpRequest';
        $_SERVER['REQUEST_METHOD']        = 'POST';
        $_SERVER['REMOTE_ADDR']           = '::1';
        ob_start();
        new Controller;
        ob_end_clean();
        $this->_data->delete(Helper::getPasteId());
        ob_start();
        new Controller;
        $content = ob_get_contents();
        ob_end_clean();
        $response = json_decode($content, true);
        $this->assertEquals(1, $response['status'], 'outputs error status');
        $this->assertFalse($this->_data->exists(Helper::getPasteId()), 'paste exists after posting data');
    }

    /**
     * @runInSeparateProcess
     */
    public function testCreateInvalidFormat()
    {
        $options                     = parse_ini_file(CONF, true);
        $options['traffic']['limit'] = 0;
        Helper::createIniFile(CONF, $options);
        $file = tempnam(sys_get_temp_dir(), 'FOO');
        file_put_contents($file, Helper::getPasteJson(1));
        Request::setInputStream($file);
        $_SERVER['HTTP_X_REQUESTED_WITH'] = 'JSONHttpRequest';
        $_SERVER['REQUEST_METHOD']        = 'POST';
        $_SERVER['REMOTE_ADDR']           = '::1';
        ob_start();
        new Controller;
        $content = ob_get_contents();
        ob_end_clean();
        $response = json_decode($content, true);
        $this->assertEquals(1, $response['status'], 'outputs error status');
        $this->assertFalse($this->_data->exists(Helper::getPasteId()), 'paste exists after posting data');
    }

    /**
     * @runInSeparateProcess
     */
    public function testCreateComment()
    {
        $options                     = parse_ini_file(CONF, true);
        $options['traffic']['limit'] = 0;
        Helper::createIniFile(CONF, $options);
        $comment = Helper::getCommentJson();
        $file    = tempnam(sys_get_temp_dir(), 'FOO');
        file_put_contents($file, $comment);
        Request::setInputStream($file);
        $_SERVER['HTTP_X_REQUESTED_WITH'] = 'JSONHttpRequest';
        $_SERVER['REQUEST_METHOD']        = 'POST';
        $_SERVER['REMOTE_ADDR']           = '::1';
        $this->_data->create(Helper::getPasteId(), Helper::getPaste());
        ob_start();
        new Controller;
        $content = ob_get_contents();
        ob_end_clean();
        $response = json_decode($content, true);
        $this->assertEquals(0, $response['status'], 'outputs status');
        $this->assertTrue($this->_data->existsComment(Helper::getPasteId(), Helper::getPasteId(), $response['id']), 'paste exists after posting data');
    }

    /**
     * @runInSeparateProcess
     */
    public function testCreateInvalidComment()
    {
        $options                     = parse_ini_file(CONF, true);
        $options['traffic']['limit'] = 0;
        Helper::createIniFile(CONF, $options);
        $comment             = Helper::getCommentPost();
        $comment['parentid'] = 'foo';
        $file                = tempnam(sys_get_temp_dir(), 'FOO');
        file_put_contents($file, json_encode($comment));
        Request::setInputStream($file);
        $_SERVER['HTTP_X_REQUESTED_WITH'] = 'JSONHttpRequest';
        $_SERVER['REQUEST_METHOD']        = 'POST';
        $_SERVER['REMOTE_ADDR']           = '::1';
        $this->_data->create(Helper::getPasteId(), Helper::getPaste());
        ob_start();
        new Controller;
        $content = ob_get_contents();
        ob_end_clean();
        $response = json_decode($content, true);
        $this->assertEquals(1, $response['status'], 'outputs error status');
        $this->assertFalse($this->_data->existsComment(Helper::getPasteId(), Helper::getPasteId(), Helper::getCommentId()), 'comment exists after posting data');
    }

    /**
     * @runInSeparateProcess
     */
    public function testCreateCommentDiscussionDisabled()
    {
        $options                     = parse_ini_file(CONF, true);
        $options['traffic']['limit'] = 0;
        Helper::createIniFile(CONF, $options);
        $comment = Helper::getCommentJson();
        $file    = tempnam(sys_get_temp_dir(), 'FOO');
        file_put_contents($file, $comment);
        Request::setInputStream($file);
        $_SERVER['HTTP_X_REQUESTED_WITH'] = 'JSONHttpRequest';
        $_SERVER['REQUEST_METHOD']        = 'POST';
        $_SERVER['REMOTE_ADDR']           = '::1';
        $paste                            = Helper::getPaste();
        $paste['adata'][2]                = 0;
        $this->_data->create(Helper::getPasteId(), $paste);
        ob_start();
        new Controller;
        $content = ob_get_contents();
        ob_end_clean();
        $response = json_decode($content, true);
        $this->assertEquals(1, $response['status'], 'outputs error status');
        $this->assertFalse($this->_data->existsComment(Helper::getPasteId(), Helper::getPasteId(), Helper::getCommentId()), 'paste exists after posting data');
    }

    /**
     * @runInSeparateProcess
     */
    public function testCreateCommentInvalidPaste()
    {
        $options                     = parse_ini_file(CONF, true);
        $options['traffic']['limit'] = 0;
        Helper::createIniFile(CONF, $options);
        $comment = Helper::getCommentJson();
        $file    = tempnam(sys_get_temp_dir(), 'FOO');
        file_put_contents($file, $comment);
        Request::setInputStream($file);
        $_SERVER['HTTP_X_REQUESTED_WITH'] = 'JSONHttpRequest';
        $_SERVER['REQUEST_METHOD']        = 'POST';
        $_SERVER['REMOTE_ADDR']           = '::1';
        ob_start();
        new Controller;
        $content = ob_get_contents();
        ob_end_clean();
        $response = json_decode($content, true);
        $this->assertEquals(1, $response['status'], 'outputs error status');
        $this->assertFalse($this->_data->existsComment(Helper::getPasteId(), Helper::getPasteId(), Helper::getCommentId()), 'paste exists after posting data');
    }

    /**
     * @runInSeparateProcess
     */
    public function testCreateDuplicateComment()
    {
        $options                     = parse_ini_file(CONF, true);
        $options['traffic']['limit'] = 0;
        Helper::createIniFile(CONF, $options);
        $this->_data->create(Helper::getPasteId(), Helper::getPaste());
        $this->_data->createComment(Helper::getPasteId(), Helper::getPasteId(), Helper::getPasteId(), Helper::getComment());
        $this->assertTrue($this->_data->existsComment(Helper::getPasteId(), Helper::getPasteId(), Helper::getPasteId()), 'comment exists before posting data');
        $comment = Helper::getCommentJson();
        $file    = tempnam(sys_get_temp_dir(), 'FOO');
        file_put_contents($file, $comment);
        Request::setInputStream($file);
        $_SERVER['HTTP_X_REQUESTED_WITH'] = 'JSONHttpRequest';
        $_SERVER['REQUEST_METHOD']        = 'POST';
        $_SERVER['REMOTE_ADDR']           = '::1';
        ob_start();
        new Controller;
        $content = ob_get_contents();
        ob_end_clean();
        $response = json_decode($content, true);
        $this->assertEquals(1, $response['status'], 'outputs error status');
        $this->assertTrue($this->_data->existsComment(Helper::getPasteId(), Helper::getPasteId(), Helper::getPasteId()), 'paste exists after posting data');
    }

    /**
     * @runInSeparateProcess
     */
    public function testReadInvalidId()
    {
        $_SERVER['QUERY_STRING']          = 'foo';
        $_GET['foo']                      = '';
        $_SERVER['HTTP_X_REQUESTED_WITH'] = 'JSONHttpRequest';
        ob_start();
        new Controller;
        $content = ob_get_contents();
        ob_end_clean();
        $response = json_decode($content, true);
        $this->assertEquals(1, $response['status'], 'outputs error status');
        $this->assertEquals('Invalid paste ID.', $response['message'], 'outputs error message');
    }

    /**
     * @runInSeparateProcess
     */
    public function testReadNonexisting()
    {
        $_SERVER['QUERY_STRING']          = Helper::getPasteId();
        $_GET[Helper::getPasteId()]       = '';
        $_SERVER['HTTP_X_REQUESTED_WITH'] = 'JSONHttpRequest';
        ob_start();
        new Controller;
        $content = ob_get_contents();
        ob_end_clean();
        $response = json_decode($content, true);
        $this->assertEquals(1, $response['status'], 'outputs error status');
        $this->assertEquals('Paste does not exist, has expired or has been deleted.', $response['message'], 'outputs error message');
    }

    /**
     * @runInSeparateProcess
     */
    public function testReadExpired()
    {
        $expiredPaste = Helper::getPaste(2, array('expire_date' => 1344803344));
        $this->_data->create(Helper::getPasteId(), $expiredPaste);
        $_SERVER['QUERY_STRING']          = Helper::getPasteId();
        $_GET[Helper::getPasteId()]       = '';
        $_SERVER['HTTP_X_REQUESTED_WITH'] = 'JSONHttpRequest';
        ob_start();
        new Controller;
        $content = ob_get_contents();
        ob_end_clean();
        $response = json_decode($content, true);
        $this->assertEquals(1, $response['status'], 'outputs error status');
        $this->assertEquals('Paste does not exist, has expired or has been deleted.', $response['message'], 'outputs error message');
    }

    /**
     * @runInSeparateProcess
     */
    public function testReadBurn()
    {
        $paste             = Helper::getPaste();
        $paste['adata'][3] = 1;
        $this->_data->create(Helper::getPasteId(), $paste);
        $_SERVER['QUERY_STRING']          = Helper::getPasteId();
        $_GET[Helper::getPasteId()]       = '';
        $_SERVER['HTTP_X_REQUESTED_WITH'] = 'JSONHttpRequest';
        ob_start();
        new Controller;
        $content = ob_get_contents();
        ob_end_clean();
        $response = json_decode($content, true);
        $this->assertEquals(0, $response['status'], 'outputs success status');
        $this->assertEquals(Helper::getPasteId(), $response['id'], 'outputs data correctly');
        $this->assertStringEndsWith('?' . $response['id'], $response['url'], 'returned URL points to new paste');
        $this->assertEquals($paste['ct'], $response['ct'], 'outputs ct correctly');
        $this->assertEquals($paste['adata'][1], $response['adata'][1], 'outputs formatter correctly');
        $this->assertEquals($paste['adata'][2], $response['adata'][2], 'outputs opendiscussion correctly');
        $this->assertEquals($paste['adata'][3], $response['adata'][3], 'outputs burnafterreading correctly');
        $this->assertEquals($paste['meta']['created'], $response['meta']['created'], 'outputs created correctly');
        $this->assertEquals(0, $response['comment_count'], 'outputs comment_count correctly');
        $this->assertEquals(0, $response['comment_offset'], 'outputs comment_offset correctly');
        // by default it will be deleted instantly after it is read
        $this->assertFalse($this->_data->exists(Helper::getPasteId()), 'paste exists after reading');
    }

    /**
     * @runInSeparateProcess
     */
    public function testReadJson()
    {
        $paste = Helper::getPaste();
        $this->_data->create(Helper::getPasteId(), $paste);
        $_SERVER['QUERY_STRING']          = Helper::getPasteId();
        $_GET[Helper::getPasteId()]       = '';
        $_SERVER['HTTP_X_REQUESTED_WITH'] = 'JSONHttpRequest';
        ob_start();
        new Controller;
        $content = ob_get_contents();
        ob_end_clean();
        $response = json_decode($content, true);
        $this->assertEquals(0, $response['status'], 'outputs success status');
        $this->assertEquals(Helper::getPasteId(), $response['id'], 'outputs data correctly');
        $this->assertStringEndsWith('?' . $response['id'], $response['url'], 'returned URL points to new paste');
        $this->assertEquals($paste['ct'], $response['ct'], 'outputs ct correctly');
        $this->assertEquals($paste['adata'][1], $response['adata'][1], 'outputs formatter correctly');
        $this->assertEquals($paste['adata'][2], $response['adata'][2], 'outputs opendiscussion correctly');
        $this->assertEquals($paste['adata'][3], $response['adata'][3], 'outputs burnafterreading correctly');
        $this->assertEquals($paste['meta']['created'], $response['meta']['created'], 'outputs created correctly');
        $this->assertEquals(0, $response['comment_count'], 'outputs comment_count correctly');
        $this->assertEquals(0, $response['comment_offset'], 'outputs comment_offset correctly');
    }

    /**
     * @runInSeparateProcess
     */
    public function testReadOldSyntax()
    {
        $paste         = Helper::getPaste(1);
        $paste['meta'] = array(
            'syntaxcoloring' => true,
            'postdate'       => $paste['meta']['postdate'],
            'opendiscussion' => $paste['meta']['opendiscussion'],
        );
        $this->_data->create(Helper::getPasteId(), $paste);
        $_SERVER['QUERY_STRING']          = Helper::getPasteId();
        $_GET[Helper::getPasteId()]       = '';
        $_SERVER['HTTP_X_REQUESTED_WITH'] = 'JSONHttpRequest';
        ob_start();
        new Controller;
        $content = ob_get_contents();
        ob_end_clean();
        $response = json_decode($content, true);
        $this->assertEquals(0, $response['status'], 'outputs success status');
        $this->assertEquals(Helper::getPasteId(), $response['id'], 'outputs data correctly');
        $this->assertStringEndsWith('?' . $response['id'], $response['url'], 'returned URL points to new paste');
        $this->assertEquals($paste['data'], $response['data'], 'outputs data correctly');
        $this->assertEquals('syntaxhighlighting', $response['meta']['formatter'], 'outputs format correctly');
        $this->assertEquals($paste['meta']['postdate'], $response['meta']['postdate'], 'outputs postdate correctly');
        $this->assertEquals($paste['meta']['opendiscussion'], $response['meta']['opendiscussion'], 'outputs opendiscussion correctly');
        $this->assertEquals(0, $response['comment_count'], 'outputs comment_count correctly');
        $this->assertEquals(0, $response['comment_offset'], 'outputs comment_offset correctly');
    }

    /**
     * @runInSeparateProcess
     */
    public function testReadBurnAfterReading()
    {
        $burnPaste             = Helper::getPaste();
        $burnPaste['adata'][3] = 1;
        $this->_data->create(Helper::getPasteId(), $burnPaste);
        $this->assertTrue($this->_data->exists(Helper::getPasteId()), 'paste exists before deleting data');
        $_SERVER['QUERY_STRING']          = Helper::getPasteId();
        $_GET[Helper::getPasteId()]       = '';
        $_SERVER['HTTP_X_REQUESTED_WITH'] = 'JSONHttpRequest';
        ob_start();
        new Controller;
        $content = ob_get_contents();
        ob_end_clean();
        $response = json_decode($content, true);
        $this->assertEquals(0, $response['status'], 'outputs status');
        $this->assertFalse($this->_data->exists(Helper::getPasteId()), 'paste successfully deleted');
    }

    /**
     * @runInSeparateProcess
     */
    public function testDelete()
    {
        $this->_data->create(Helper::getPasteId(), Helper::getPaste());
        $this->assertTrue($this->_data->exists(Helper::getPasteId()), 'paste exists before deleting data');
        $paste               = $this->_data->read(Helper::getPasteId());
        $_GET['pasteid']     = Helper::getPasteId();
        $_GET['deletetoken'] = hash_hmac('sha256', Helper::getPasteId(), $paste['meta']['salt']);
        ob_start();
        new Controller;
        $content = ob_get_contents();
        ob_end_clean();
        $this->assertMatchesRegularExpression(
            '#<div[^>]*id="status"[^>]*>.*Paste was properly deleted\.#s',
            $content,
            'outputs deleted status correctly'
        );
        $this->assertFalse($this->_data->exists(Helper::getPasteId()), 'paste successfully deleted');
    }

    /**
     * @runInSeparateProcess
     */
    public function testDeleteInvalidId()
    {
        $this->_data->create(Helper::getPasteId(), Helper::getPaste());
        $_GET['pasteid']     = 'foo';
        $_GET['deletetoken'] = 'bar';
        ob_start();
        new Controller;
        $content = ob_get_contents();
        ob_end_clean();
        $this->assertMatchesRegularExpression(
            '#<div[^>]*id="errormessage"[^>]*>.*Invalid paste ID\.#s',
            $content,
            'outputs delete error correctly'
        );
        $this->assertTrue($this->_data->exists(Helper::getPasteId()), 'paste exists after failing to delete data');
    }

    /**
     * @runInSeparateProcess
     */
    public function testDeleteInexistantId()
    {
        $_GET['pasteid']     = Helper::getPasteId();
        $_GET['deletetoken'] = 'bar';
        ob_start();
        new Controller;
        $content = ob_get_contents();
        ob_end_clean();
        $this->assertMatchesRegularExpression(
            '#<div[^>]*id="errormessage"[^>]*>.*Paste does not exist, has expired or has been deleted\.#s',
            $content,
            'outputs delete error correctly'
        );
    }

    /**
     * @runInSeparateProcess
     */
    public function testDeleteInvalidToken()
    {
        $this->_data->create(Helper::getPasteId(), Helper::getPaste());
        $_GET['pasteid']     = Helper::getPasteId();
        $_GET['deletetoken'] = 'bar';
        ob_start();
        new Controller;
        $content = ob_get_contents();
        ob_end_clean();
        $this->assertMatchesRegularExpression(
            '#<div[^>]*id="errormessage"[^>]*>.*Wrong deletion token\. Paste was not deleted\.#s',
            $content,
            'outputs delete error correctly'
        );
        $this->assertTrue($this->_data->exists(Helper::getPasteId()), 'paste exists after failing to delete data');
    }

    /**
     * @runInSeparateProcess
     */
    public function testDeleteInvalidBurnAfterReading()
    {
        $this->_data->create(Helper::getPasteId(), Helper::getPaste());
        $this->assertTrue($this->_data->exists(Helper::getPasteId()), 'paste exists before deleting data');
        $file  = tempnam(sys_get_temp_dir(), 'FOO');
        file_put_contents($file, json_encode(array(
            'deletetoken' => 'burnafterreading',
        )));
        Request::setInputStream($file);
        $_SERVER['QUERY_STRING']          = Helper::getPasteId();
        $_GET[Helper::getPasteId()]       = '';
        $_SERVER['HTTP_X_REQUESTED_WITH'] = 'JSONHttpRequest';
        $_SERVER['REQUEST_METHOD']        = 'POST';
        ob_start();
        new Controller;
        $content = ob_get_contents();
        ob_end_clean();
        $response = json_decode($content, true);
        $this->assertEquals(1, $response['status'], 'outputs status');
        $this->assertTrue($this->_data->exists(Helper::getPasteId()), 'paste exists after failing to delete data');
    }

    /**
     * @runInSeparateProcess
     */
    public function testDeleteExpired()
    {
        $expiredPaste = Helper::getPaste(2, array('expire_date' => 1000));
        $this->assertFalse($this->_data->exists(Helper::getPasteId()), 'paste does not exist before being created');
        $this->_data->create(Helper::getPasteId(), $expiredPaste);
        $this->assertTrue($this->_data->exists(Helper::getPasteId()), 'paste exists before deleting data');
        $_GET['pasteid']     = Helper::getPasteId();
        $_GET['deletetoken'] = 'does not matter in this context, but has to be set';
        ob_start();
        new Controller;
        $content = ob_get_contents();
        ob_end_clean();
        $this->assertMatchesRegularExpression(
            '#<div[^>]*id="errormessage"[^>]*>.*Paste does not exist, has expired or has been deleted\.#s',
            $content,
            'outputs error correctly'
        );
        $this->assertFalse($this->_data->exists(Helper::getPasteId()), 'paste successfully deleted');
    }

    /**
     * @runInSeparateProcess
     */
    public function testDeleteMissingPerPasteSalt()
    {
        $paste = Helper::getPaste();
        unset($paste['meta']['salt']);
        $this->_data->create(Helper::getPasteId(), $paste);
        $this->assertTrue($this->_data->exists(Helper::getPasteId()), 'paste exists before deleting data');
        $_GET['pasteid']     = Helper::getPasteId();
        $_GET['deletetoken'] = hash_hmac('sha256', Helper::getPasteId(), ServerSalt::get());
        ob_start();
        new Controller;
        $content = ob_get_contents();
        ob_end_clean();
        $this->assertMatchesRegularExpression(
            '#<div[^>]*id="status"[^>]*>.*Paste was properly deleted\.#s',
            $content,
            'outputs deleted status correctly'
        );
        $this->assertFalse($this->_data->exists(Helper::getPasteId()), 'paste successfully deleted');
    }
}<|MERGE_RESOLUTION|>--- conflicted
+++ resolved
@@ -130,33 +130,9 @@
     }
 
     /**
-<<<<<<< HEAD
-     * @runInSeparateProcess
-     */
-    public function testHtaccess()
-    {
-        $htaccess = $this->_path . DIRECTORY_SEPARATOR . '.htaccess';
-        @unlink($htaccess);
-
-        $paste = Helper::getPasteJson();
-        $file  = tempnam(sys_get_temp_dir(), 'FOO');
-        file_put_contents($file, $paste);
-        Request::setInputStream($file);
-        $_SERVER['HTTP_X_REQUESTED_WITH'] = 'JSONHttpRequest';
-        $_SERVER['REQUEST_METHOD']        = 'POST';
-        $_SERVER['REMOTE_ADDR']           = '::1';
-        ob_start();
-        new Controller;
-        ob_end_clean();
-
-        $this->assertFileExists($htaccess, 'htaccess recreated');
-    }
-
-=======
      * @expectedException Exception
      * @expectedExceptionCode 2
      */
->>>>>>> c5fd6028
     public function testConf()
     {
         file_put_contents(CONF, '');
