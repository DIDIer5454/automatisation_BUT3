--- conflicted
+++ resolved
@@ -450,12 +450,7 @@
         $_SERVER['REQUEST_METHOD']        = 'POST';
         $_SERVER['REMOTE_ADDR']           = '::1';
         $this->assertFalse($this->_data->exists(Helper::getPasteId()), 'paste does not exists before posting data');
-<<<<<<< HEAD
-        $this->expectException(Exception::class);
-        $this->expectExceptionCode(90);
-=======
-        ob_start();
->>>>>>> 8ee69cbd
+        ob_start();
         new Controller;
         $content = ob_get_contents();
         ob_end_clean();
