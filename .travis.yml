language: php
sudo: false
php:
  - '5.4'
  - '5.5'
  - '5.6'
  - '7.0'
  - '7.1'

install:
  - rm -rf ~/.nvm && git clone https://github.com/creationix/nvm.git ~/.nvm && (cd ~/.nvm && git checkout `git describe --abbrev=0 --tags`) && source ~/.nvm/nvm.sh && nvm install 4

before_script:
  - composer install -n
  - npm install -g mocha
  - cd js
  - npm install jsverify jsdom jsdom-global
  - cd ..

script:
<<<<<<< HEAD
  - cd tst && phpunit
  - cd ../js && mocha
=======
  - cd tst && ../vendor/bin/phpunit
>>>>>>> dfa6f02d

after_script:
  - cd ..
  - vendor/bin/codacycoverage clover tst/log/coverage-clover.xml
  - vendor/bin/test-reporter --coverage-report tst/log/coverage-clover.xml<|MERGE_RESOLUTION|>--- conflicted
+++ resolved
@@ -7,6 +7,7 @@
   - '7.0'
   - '7.1'
 
+# as this is a php project, node.js v4 (for JS unit testing) isn't installed
 install:
   - rm -rf ~/.nvm && git clone https://github.com/creationix/nvm.git ~/.nvm && (cd ~/.nvm && git checkout `git describe --abbrev=0 --tags`) && source ~/.nvm/nvm.sh && nvm install 4
 
@@ -18,12 +19,8 @@
   - cd ..
 
 script:
-<<<<<<< HEAD
-  - cd tst && phpunit
+  - cd tst && ../vendor/bin/phpunit
   - cd ../js && mocha
-=======
-  - cd tst && ../vendor/bin/phpunit
->>>>>>> dfa6f02d
 
 after_script:
   - cd ..
