--- conflicted
+++ resolved
@@ -4,11 +4,7 @@
         "Read more about it at https://getcomposer.org/doc/01-basic-usage.md#installing-dependencies",
         "This file is @generated automatically"
     ],
-<<<<<<< HEAD
-    "content-hash": "6b57b0aff04a146abea686470f5c5d2d",
-=======
     "content-hash": "fa52d4988bfe17d4b27e3a4789a1ec49",
->>>>>>> a62f29f0
     "packages": [
         {
             "name": "mlocati/ip-lib",
@@ -559,18 +555,6 @@
         },
         {
             "name": "phpdocumentor/type-resolver",
-<<<<<<< HEAD
-            "version": "1.5.1",
-            "source": {
-                "type": "git",
-                "url": "https://github.com/phpDocumentor/TypeResolver.git",
-                "reference": "a12f7e301eb7258bb68acd89d4aefa05c2906cae"
-            },
-            "dist": {
-                "type": "zip",
-                "url": "https://api.github.com/repos/phpDocumentor/TypeResolver/zipball/a12f7e301eb7258bb68acd89d4aefa05c2906cae",
-                "reference": "a12f7e301eb7258bb68acd89d4aefa05c2906cae",
-=======
             "version": "1.6.0",
             "source": {
                 "type": "git",
@@ -581,7 +565,6 @@
                 "type": "zip",
                 "url": "https://api.github.com/repos/phpDocumentor/TypeResolver/zipball/93ebd0014cab80c4ea9f5e297ea48672f1b87706",
                 "reference": "93ebd0014cab80c4ea9f5e297ea48672f1b87706",
->>>>>>> a62f29f0
                 "shasum": ""
             },
             "require": {
@@ -614,11 +597,7 @@
                 }
             ],
             "description": "A PSR-5 based resolver of Class names, Types and Structural Element Names",
-<<<<<<< HEAD
-            "time": "2021-10-02T14:08:47+00:00"
-=======
             "time": "2022-01-04T19:58:01+00:00"
->>>>>>> a62f29f0
         },
         {
             "name": "phpspec/prophecy",
@@ -2060,19 +2039,6 @@
             "time": "2021-10-20T20:35:02+00:00"
         },
         {
-<<<<<<< HEAD
-            "name": "theseer/tokenizer",
-            "version": "1.2.1",
-            "source": {
-                "type": "git",
-                "url": "https://github.com/theseer/tokenizer.git",
-                "reference": "34a41e998c2183e22995f158c581e7b5e755ab9e"
-            },
-            "dist": {
-                "type": "zip",
-                "url": "https://api.github.com/repos/theseer/tokenizer/zipball/34a41e998c2183e22995f158c581e7b5e755ab9e",
-                "reference": "34a41e998c2183e22995f158c581e7b5e755ab9e",
-=======
             "name": "symfony/yaml",
             "version": "v4.4.37",
             "source": {
@@ -2084,7 +2050,6 @@
                 "type": "zip",
                 "url": "https://api.github.com/repos/symfony/yaml/zipball/d7f637cc0f0cc14beb0984f2bb50da560b271311",
                 "reference": "d7f637cc0f0cc14beb0984f2bb50da560b271311",
->>>>>>> a62f29f0
                 "shasum": ""
             },
             "require": {
@@ -2117,11 +2082,7 @@
                     "type": "github"
                 }
             ],
-<<<<<<< HEAD
-            "time": "2021-07-28T10:34:58+00:00"
-=======
             "time": "2022-01-24T20:11:01+00:00"
->>>>>>> a62f29f0
         },
         {
             "name": "webmozart/assert",
